{
    "ropsten": {
        "XavaToken": "0xd8dAA42dFC3f507A12AcDbb9854b682fABaFEeC9",
        "ParticipationVesting": "0xd6FBE8ac9396f986F8b4D1eBc939daA37529cF79"
    },
    "fuji": {
        "XavaToken": "0x293BD634900E811128CF11E04D081De02f2f1720",
        "LpToken": "0x2EbBC3Fe952232F284541F62d813fd567E310b47",
        "ParticipationVesting": "0xA42682cA07a263f47B7f57DD51CcF8E6d8bFe190",
        "FarmingXava": "0x7dAb04905ecAE72Fe36fB5f6a83201E8bD6ff935",
        "DevToken": "0x21103c4bDdB8ad49716D12f92EbdEfE8CF84F605"
    },
    "mainnet": {
        "XavaToken": "0xd1c3f94DE7e5B45fa4eDBBA472491a9f4B166FC4",
        "LpToken": "0x42152bDD72dE8d6767FE3B4E17a221D6985E8B25",
        "ParticipationVestingSeed": "0xB53E0fa6898C97A477F9c05733bdc10B78e10d6A",
        "ParticipationVestingPrivate": "0x4f579b76B9413D3C4a7981A7eA0BbBB7A0D54332",
        "DevToken": "0xBf838Ffffd86805933d8C1F971acfD59bbaE5026",
        "FarmingXava": "0xE82AAE7fc62547BdFC36689D0A83dE36FF034A68",
        "FarmingXavaV2": "0x6E125b68F0f1963b09add1b755049e66f53CC1EA",
        "DevTokenAlloStaking": "0x281e9179CE50b951b77d3B0D92456BD3e4F5430A",
        "Admin": "0x68c58e1107bcE9be240aF941151d42101086AF56",
        "SalesFactory": "0x4c858df3BebBa1CDB73f49B002f095bB15Df4542",
        "AllocationStaking": "0x027D6EA70Bc4904c2BfC00b014571c6C4EDF0DD6",
        "AllocationStakingProxy": "0xA6A01f4b494243d84cf8030d982D7EeB2AeCd329",
        "ProxyAdmin": "0x951aa264D7E6a1C267C24c250293e901b89D29e3",
        "AirdropHCT": "0x87b1Beaab6f7A40b28a2dEF896c50e57061c3B36",
        "AirdropROCO": "0xF42111F50Cfc35f072115c082280653Be0a6F5Fb",
        "AirdropOH1": "0xDE9B91F04C7Db47fE74Ba5CdfD01Fb3c45078892",
        "AirdropOH2": "0x017F0f2747953bdc30DEcd1603D26D491EF24718",
        "AirdropOH3": "0x90e996dE9843aC8d6B69ce9a7c97BFC301E3e8a2",
        "AirdropAVAXCrabada": "0xB1B6B9Ce5fCb7a207B85c1A3Ed3085618ACE65Eb",
        "AirdropCRA": "0xfaa5eC315eeea382830414ea4cC02262289394d6"
    },
    "local": {
        "MOCK-XAVA": "0x959922bE3CAee4b8Cd9a407cc3ac1C251C2007B1",
        "Admin": "0x9A9f2CCfdE556A7E9Ff0848998Aa4a0CFD8863AE"
    },
    "staging": {
        "Admin": "0x9f07b3219366503802516f672F0fBA7C5dfE8365",
        "SalesFactory": "0xeBd69FcCcaC8baf1e0286a93aE5fd135426b98de",
        "AllocationStakingProxy": "0x027D6EA70Bc4904c2BfC00b014571c6C4EDF0DD6",
        "ProxyAdmin": "0x796EC8bee2871dD820F176730669848d909914c0",
<<<<<<< HEAD
        "XavaToken": "0xb380566EDde68617C652D452102b8edA9FD3a403",
        "DevTokenAlloStaking": "0xB650346D08A0A01Ba08F7023c6B6d761b69f1430",
        "MCK1": "0x2516a6b2FE941Db29167D2d26ebfbA57f99D2434"
=======
        "XavaToken": "0x468e36a251B33CF093EB48Cfe9796721747E376B",
        "DevTokenAlloStaking": "0x08abB4B963d4Aa95349708f2cE979cF5f2d4d75a",
        "MCK1": "0xc87cd7FaA48eDF2CD28A524E982FFBe3779fe70F",
        "AllocationStaking": "0x43656165d39eEF85179A48321804b5590eD56294"
>>>>>>> 4f276e62
    }
}<|MERGE_RESOLUTION|>--- conflicted
+++ resolved
@@ -41,15 +41,9 @@
         "SalesFactory": "0xeBd69FcCcaC8baf1e0286a93aE5fd135426b98de",
         "AllocationStakingProxy": "0x027D6EA70Bc4904c2BfC00b014571c6C4EDF0DD6",
         "ProxyAdmin": "0x796EC8bee2871dD820F176730669848d909914c0",
-<<<<<<< HEAD
-        "XavaToken": "0xb380566EDde68617C652D452102b8edA9FD3a403",
-        "DevTokenAlloStaking": "0xB650346D08A0A01Ba08F7023c6B6d761b69f1430",
-        "MCK1": "0x2516a6b2FE941Db29167D2d26ebfbA57f99D2434"
-=======
         "XavaToken": "0x468e36a251B33CF093EB48Cfe9796721747E376B",
         "DevTokenAlloStaking": "0x08abB4B963d4Aa95349708f2cE979cF5f2d4d75a",
         "MCK1": "0xc87cd7FaA48eDF2CD28A524E982FFBe3779fe70F",
         "AllocationStaking": "0x43656165d39eEF85179A48321804b5590eD56294"
->>>>>>> 4f276e62
     }
 }