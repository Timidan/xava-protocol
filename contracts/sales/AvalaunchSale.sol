//"SPDX-License-Identifier: UNLICENSED"
pragma solidity 0.6.12;

import "../interfaces/IAdmin.sol";
import "../interfaces/ISalesFactory.sol";
import "../interfaces/IAllocationStaking.sol";
import "../interfaces/IERC20Metadata.sol";
import "@openzeppelin/contracts/cryptography/ECDSA.sol";
import "@openzeppelin/contracts/token/ERC20/SafeERC20.sol";
import "@openzeppelin/contracts/proxy/Initializable.sol";

contract AvalaunchSale is Initializable {
    using ECDSA for bytes32;
    using SafeMath for uint256;
    using SafeERC20 for IERC20;

    // Pointer to Allocation staking contract, where burnXavaFromUser will be called.
    IAllocationStaking public allocationStakingContract;
    // Pointer to sales factory contract
    ISalesFactory public factory;
    // Admin contract
    IAdmin public admin;

    struct Sale {
        // Token being sold
        IERC20 token;
        // Is sale created
        bool isCreated;
        // Are earnings withdrawn
        bool earningsWithdrawn;
        // Is leftover withdrawn
        bool leftoverWithdrawn;
        // Have tokens been deposited
        bool tokensDeposited;
        // Address of sale owner
        address saleOwner;
        // Price of the token quoted in AVAX
        uint256 tokenPriceInAVAX;
        // Amount of tokens to sell
        uint256 amountOfTokensToSell;
        // Total tokens being sold
        uint256 totalTokensSold;
        // Total AVAX Raised
        uint256 totalAVAXRaised;
        // Sale end time
        uint256 saleEnd;
    }

    // Participation structure
    struct Participation {
        uint256 amountBought;
        uint256 amountAVAXPaid;
        uint256 timeParticipated;
        uint256 roundId;
        bool[] isPortionWithdrawn;
    }

    // Round structure
    struct Round {
        uint256 startTime;
        uint256 maxParticipation;
    }

    struct Registration {
        uint256 registrationTimeStarts;
        uint256 registrationTimeEnds;
        uint256 numberOfRegistrants;
    }

    // Sale
    Sale public sale;
    // Registration
    Registration public registration;
    // Number of users participated in the sale.
    uint256 public numberOfParticipants;
    // Array storing IDS of rounds (IDs start from 1, so they can't be mapped as array indexes
    uint256[] public roundIds;
    // Mapping round Id to round
    mapping(uint256 => Round) public roundIdToRound;
    // Mapping user to his participation
    mapping(address => Participation) public userToParticipation;
    // User to round for which he registered
    mapping(address => uint256) public addressToRoundRegisteredFor;
    // mapping if user is participated or not
    mapping(address => bool) public isParticipated;
    // Times when portions are getting unlocked
    uint256[] public vestingPortionsUnlockTime;
    // Percent of the participation user can withdraw
    uint256[] public vestingPercentPerPortion;
    //Precision for percent for portion vesting
    uint256 public portionVestingPrecision;
    // Added configurable round ID for staking round
    uint256 public stakingRoundId;
    // Max vesting time shift
    uint256 public maxVestingTimeShift;
    // Registration deposit AVAX, which will be paid during the registration, and returned back during the participation.
    uint256 public registrationDepositAVAX;
    // Accounting total AVAX collected, after sale admin can withdraw this
    uint256 public registrationFees;
    // Price update percent threshold
    uint8 updateTokenPriceInAVAXPercentageThreshold;
    // Price update time limit
    uint256 updateTokenPriceInAVAXTimeLimit;
    // Token price in AVAX latest update timestamp
    uint256 updateTokenPriceInAVAXLastCallTimestamp;
    // Sale setter gate flag
    bool public gateClosed;

    // Restricting calls only to sale owner
    modifier onlySaleOwner() {
        require(msg.sender == sale.saleOwner, "OnlySaleOwner:: Restricted");
        _;
    }

    // Restricting calls only to sale admin
    modifier onlyAdmin() {
        require(
            admin.isAdmin(msg.sender),
            "Only admin can call this function."
        );
        _;
    }

    // Restricting setter calls after gate closing
    modifier onlyIfGateOpen() {
        require(!gateClosed, "Setter gate is closed.");
        _;
    }

    // Events
    event TokensSold(address user, uint256 amount);
    event UserRegistered(address user, uint256 roundId);
    event TokenPriceSet(uint256 newPrice);
    event MaxParticipationSet(uint256 roundId, uint256 maxParticipation);
    event TokensWithdrawn(address user, uint256 amount);
    event SaleCreated(
        address saleOwner,
        uint256 tokenPriceInAVAX,
        uint256 amountOfTokensToSell,
        uint256 saleEnd
    );
    event RegistrationTimeSet(
        uint256 registrationTimeStarts,
        uint256 registrationTimeEnds
    );
    event RoundAdded(
        uint256 roundId,
        uint256 startTime,
        uint256 maxParticipation
    );
    event RegistrationAVAXRefunded(address user, uint256 amountRefunded);
    event GateClosed(uint256 time);

    // Constructor replacement for upgradable contracts
    function initialize(
        address _admin,
        address _allocationStaking
    ) public initializer {
        require(_admin != address(0));
        require(_allocationStaking != address(0));
        admin = IAdmin(_admin);
        factory = ISalesFactory(msg.sender);
        allocationStakingContract = IAllocationStaking(_allocationStaking);
    }

    /// @notice         Function to set vesting params
    function setVestingParams(
        uint256[] memory _unlockingTimes,
        uint256[] memory _percents,
        uint256 _maxVestingTimeShift
    )
        external
        onlyAdmin
    {
        require(
            vestingPercentPerPortion.length == 0 &&
            vestingPortionsUnlockTime.length == 0
        );
        require(_unlockingTimes.length == _percents.length);
        require(portionVestingPrecision > 0, "Safeguard for making sure setSaleParams get first called.");
        require(_maxVestingTimeShift <= 30 days, "Maximal shift is 30 days.");

        // Set max vesting time shift
        maxVestingTimeShift = _maxVestingTimeShift;

        uint256 sum;

        // Set vesting portions percents and unlock times
        for (uint256 i = 0; i < _unlockingTimes.length; i++) {
            if(i == 0) {
                require(_unlockingTimes[0] > sale.saleEnd, "Unlock time must be after the sale ends.");
            } else {
                require(_unlockingTimes[i] > _unlockingTimes[i-1], "Unlock time must be greater than previous.");
            }
            vestingPortionsUnlockTime.push(_unlockingTimes[i]);
            vestingPercentPerPortion.push(_percents[i]);
            sum = sum.add(_percents[i]);
        }

        require(sum == portionVestingPrecision, "Percent distribution issue.");
    }

    /// @notice     Admin function to shift vesting unlocking times
    function shiftVestingUnlockingTimes(uint256 timeToShift)
        external
        onlyAdmin
    {
        require(
            timeToShift > 0 && timeToShift < maxVestingTimeShift,
            "Shift must be nonzero and smaller than maxVestingTimeShift."
        );

        // Time can be shifted only once.
        maxVestingTimeShift = 0;

        // Shift the unlock time
        for (uint256 i = 0; i < vestingPortionsUnlockTime.length; i++) {
            vestingPortionsUnlockTime[i] = vestingPortionsUnlockTime[i].add(
                timeToShift
            );
        }
    }

    /// @notice     Admin function to set sale parameters
    function setSaleParams(
        address _token,
        address _saleOwner,
        uint256 _tokenPriceInAVAX,
        uint256 _amountOfTokensToSell,
        uint256 _saleEnd,
        uint256 _portionVestingPrecision,
        uint256 _stakingRoundId,
        uint256 _registrationDepositAVAX
    )
        external
        onlyAdmin
    {
        require(!sale.isCreated, "setSaleParams: Sale is already created.");
        require(
            _saleOwner != address(0),
            "setSaleParams: Sale owner address can not be 0."
        );
        require(
            _tokenPriceInAVAX != 0 &&
                _amountOfTokensToSell != 0 &&
                _saleEnd > block.timestamp,
            "setSaleParams: Bad input"
        );
        require(_portionVestingPrecision >= 100, "Should be at least 100");
        require(_stakingRoundId > 0, "Staking round ID can not be 0.");

        // Set params
        sale.token = IERC20(_token);
        sale.isCreated = true;
        sale.saleOwner = _saleOwner;
        sale.tokenPriceInAVAX = _tokenPriceInAVAX;
        sale.amountOfTokensToSell = _amountOfTokensToSell;
        sale.saleEnd = _saleEnd;

        // Deposit in AVAX, sent during the registration
        registrationDepositAVAX = _registrationDepositAVAX;
        // Set portion vesting precision
        portionVestingPrecision = _portionVestingPrecision;
        // Set staking round id
        stakingRoundId = _stakingRoundId;
        // Emit event
        emit SaleCreated(
            sale.saleOwner,
            sale.tokenPriceInAVAX,
            sale.amountOfTokensToSell,
            sale.saleEnd
        );
    }

    // @notice     Function to retroactively set sale token address, can be called only once,
    //             after initial contract creation has passed. Added as an options for teams which
    //             are not having token at the moment of sale launch.
    function setSaleToken(
        address saleToken
    )
        external
        onlyAdmin
        onlyIfGateOpen
    {
        sale.token = IERC20(saleToken);
    }


    /// @notice     Function to set registration period parameters
    function setRegistrationTime(
        uint256 _registrationTimeStarts,
        uint256 _registrationTimeEnds
    )
        external
        onlyAdmin
        onlyIfGateOpen
    {
        // Require that the sale is created
        require(sale.isCreated);
        require(
            _registrationTimeStarts >= block.timestamp &&
                _registrationTimeEnds > _registrationTimeStarts
        );
        require(_registrationTimeEnds < sale.saleEnd);

        if (roundIds.length > 0) {
            require(
                _registrationTimeEnds < roundIdToRound[roundIds[0]].startTime
            );
        }

        // Set registration start and end time
        registration.registrationTimeStarts = _registrationTimeStarts;
        registration.registrationTimeEnds = _registrationTimeEnds;

        emit RegistrationTimeSet(
            registration.registrationTimeStarts,
            registration.registrationTimeEnds
        );
    }

    /// @notice     Setting rounds for sale.
    function setRounds(
        uint256[] calldata startTimes,
        uint256[] calldata maxParticipations
    )
        external
        onlyAdmin
    {
        require(sale.isCreated);
        require(
            startTimes.length == maxParticipations.length,
            "setRounds: Bad input."
        );
        require(roundIds.length == 0, "setRounds: Rounds are set already.");
        require(startTimes.length > 0);

        uint256 lastTimestamp = 0;

        require(startTimes[0] > registration.registrationTimeEnds);
        require(startTimes[0] >= block.timestamp);

        for (uint256 i = 0; i < startTimes.length; i++) {
            require(startTimes[i] < sale.saleEnd);
            require(maxParticipations[i] > 0);
            require(startTimes[i] > lastTimestamp);
            lastTimestamp = startTimes[i];

            // Compute round Id
            uint256 roundId = i + 1;

            // Push id to array of ids
            roundIds.push(roundId);

            // Create round
            Round memory round = Round(startTimes[i], maxParticipations[i]);

            // Map round id to round
            roundIdToRound[roundId] = round;

            // Fire event
            emit RoundAdded(roundId, round.startTime, round.maxParticipation);
        }
    }

    /// @notice     Registration for sale.
    /// @param      signature is the message signed by the backend
    /// @param      roundId is the round for which user expressed interest to participate
    function registerForSale(bytes memory signature, uint256 roundId)
        external
        payable
    {
        require(
            msg.value == registrationDepositAVAX,
            "Registration deposit does not match."
        );
        require(roundId != 0, "Round ID can not be 0.");
        require(roundId <= roundIds.length, "Invalid round id");
        require(
            block.timestamp >= registration.registrationTimeStarts &&
                block.timestamp <= registration.registrationTimeEnds,
            "Registration gate is closed."
        );
        require(
            checkRegistrationSignature(signature, msg.sender, roundId),
            "Invalid signature"
        );
        require(
            addressToRoundRegisteredFor[msg.sender] == 0,
            "User can not register twice."
        );

        // Rounds are 1,2,3
        addressToRoundRegisteredFor[msg.sender] = roundId;
        // Special cases for staking round
        if (roundId == stakingRoundId) {
            // Lock users stake
            allocationStakingContract.setTokensUnlockTime(
                0,
                msg.sender,
                sale.saleEnd
            );
        }
        // Increment number of registered users
        registration.numberOfRegistrants++;
        // Increase earnings from registration fees
        registrationFees = registrationFees.add(msg.value);
        // Emit Registration event
        emit UserRegistered(msg.sender, roundId);
    }

    /// @notice     Admin function, to update token price before sale to match the closest $ desired rate.
    /// @dev        This will be updated with an oracle during the sale every N minutes, so the users will always
    ///             pay initialy set $ value of the token. This is to reduce reliance on the AVAX volatility.
    function updateTokenPriceInAVAX(uint256 price) external onlyAdmin {
        // Zero check on the first set
        if(sale.tokenPriceInAVAX != 0) {
            // Require that function params are properly set
            require(
                updateTokenPriceInAVAXTimeLimit != 0 && updateTokenPriceInAVAXPercentageThreshold != 0,
                "Function params not set."
            );

            // Require that the price does not differ more than 'N%' from previous one
            uint256 maxPriceChange = sale.tokenPriceInAVAX.mul(updateTokenPriceInAVAXPercentageThreshold).div(100);
            require(
                price < sale.tokenPriceInAVAX.add(maxPriceChange) &&
                price > sale.tokenPriceInAVAX.sub(maxPriceChange),
                "Price differs too much from the previous."
            );

            // Require that 'N' time has passed since last call
            require(
                updateTokenPriceInAVAXLastCallTimestamp.add(updateTokenPriceInAVAXTimeLimit) < block.timestamp,
                "Not enough time passed since last call."
            );
        }

        // Set latest call time to current timestamp
        updateTokenPriceInAVAXLastCallTimestamp = block.timestamp;

        // Allowing oracle to run and change the sale value
        sale.tokenPriceInAVAX = price;
        emit TokenPriceSet(price);
    }

    /// @notice     Admin function to postpone the sale
    function postponeSale(uint256 timeToShift) external onlyAdmin {
        require(
            block.timestamp < roundIdToRound[roundIds[0]].startTime,
            "1st round already started."
        );
        // Iterate through all registered rounds and postpone them
        for (uint256 i = 0; i < roundIds.length; i++) {
            Round storage round = roundIdToRound[roundIds[i]];
            // Require that timeToShift does not extend sale over it's end
            require(
                round.startTime.add(timeToShift) < sale.saleEnd,
                "Start time can not be greater than end time."
            );
            // Postpone sale
            round.startTime = round.startTime.add(timeToShift);
        }
    }

    /// @notice     Function to extend registration period
    function extendRegistrationPeriod(uint256 timeToAdd) external onlyAdmin {
        require(
            registration.registrationTimeEnds.add(timeToAdd) <
                roundIdToRound[roundIds[0]].startTime,
            "Registration period overflows sale start."
        );

        registration.registrationTimeEnds = registration
            .registrationTimeEnds
            .add(timeToAdd);
    }

    /// @notice     Admin function to set max participation cap per round
    function setCapPerRound(uint256[] calldata rounds, uint256[] calldata caps)
        external
        onlyAdmin
    {
        // Require that round has not already started
        require(
            block.timestamp < roundIdToRound[roundIds[0]].startTime,
            "1st round already started."
        );
        require(rounds.length == caps.length, "Arrays length is different.");

        // Set max participation per round
        for (uint256 i = 0; i < rounds.length; i++) {
            require(caps[i] > 0, "Can't set max participation to 0");

            Round storage round = roundIdToRound[rounds[i]];
            round.maxParticipation = caps[i];

            emit MaxParticipationSet(rounds[i], round.maxParticipation);
        }
    }

    // Function for owner to deposit tokens, can be called only once.
    function depositTokens()
        external
        onlySaleOwner
        onlyIfGateOpen
    {
        // Require that setSaleParams was called
        require(
            sale.amountOfTokensToSell > 0,
            "Sale parameters not set."
        );

<<<<<<< HEAD
        require(
            !sale.tokensDeposited,
            "Tokens are already deposited."
        );
=======
        // Require that tokens are not deposited
        require(
            !sale.tokensDeposited,
            "Tokens already deposited."
        )
>>>>>>> 8585c8c1

        // Mark that tokens are deposited
        sale.tokensDeposited = true;

        // Perform safe transfer
        sale.token.safeTransferFrom(
            msg.sender,
            address(this),
            sale.amountOfTokensToSell
        );
    }

    // Function to participate in the sales
    function participate(
        bytes calldata signature,
        uint256 amount,
        uint256 amountXavaToBurn,
        uint256 roundId
    ) external payable {

        require(roundId != 0, "Round can not be 0.");

        require(
            amount <= roundIdToRound[roundId].maxParticipation,
            "Overflowing maximal participation for this round."
        );

        // User must have registered for the round in advance
        require(
            addressToRoundRegisteredFor[msg.sender] == roundId,
            "Not registered for this round"
        );

        // Verify the signature
        require(
            checkParticipationSignature(
                signature,
                msg.sender,
                amount,
                amountXavaToBurn,
                roundId
            ),
            "Invalid signature. Verification failed"
        );

        // Check user haven't participated before
        require(!isParticipated[msg.sender], "User can participate only once.");

        // Disallow contract calls.
        require(msg.sender == tx.origin, "Only direct contract calls.");

        // Get current active round
        uint256 currentRound = getCurrentRound();

        // Assert that
        require(
            roundId == currentRound,
            "You can not participate in this round."
        );

        // Compute the amount of tokens user is buying
        uint256 amountOfTokensBuying =
            (msg.value).mul(uint(10) ** IERC20Metadata(address(sale.token)).decimals()).div(sale.tokenPriceInAVAX);

        // Must buy more than 0 tokens
        require(amountOfTokensBuying > 0, "Can't buy 0 tokens");

        // Check in terms of user allo
        require(
            amountOfTokensBuying <= amount,
            "Trying to buy more than allowed."
        );

        // Require that amountOfTokensBuying is less than sale token leftover cap
        require(
            amountOfTokensBuying <= sale.amountOfTokensToSell.sub(sale.totalTokensSold),
            "Trying to buy more than contract has."
        );

        // Increase amount of sold tokens
        sale.totalTokensSold = sale.totalTokensSold.add(amountOfTokensBuying);

        // Increase amount of AVAX raised
        sale.totalAVAXRaised = sale.totalAVAXRaised.add(msg.value);

        bool[] memory _isPortionWithdrawn = new bool[](
            vestingPortionsUnlockTime.length
        );

        // Create participation object
        Participation memory p = Participation({
            amountBought: amountOfTokensBuying,
            amountAVAXPaid: msg.value,
            timeParticipated: block.timestamp,
            roundId: roundId,
            isPortionWithdrawn: _isPortionWithdrawn
        });

        // Staking round only.
        if (roundId == stakingRoundId) {
            // Burn XAVA from this user.
            allocationStakingContract.redistributeXava(
                0,
                msg.sender,
                amountXavaToBurn
            );
        }

        // Add participation for user.
        userToParticipation[msg.sender] = p;
        // Mark user is participated
        isParticipated[msg.sender] = true;
        // Increment number of participants in the Sale.
        numberOfParticipants++;
        // Decrease of available registration fees
        registrationFees = registrationFees.sub(registrationDepositAVAX);
        // Transfer registration deposit amount in AVAX back to the users.
        safeTransferAVAX(msg.sender, registrationDepositAVAX);

        emit RegistrationAVAXRefunded(msg.sender, registrationDepositAVAX);
        emit TokensSold(msg.sender, amountOfTokensBuying);
    }

    /// Users can claim their participation
    function withdrawTokens(uint256 portionId) external {
        require(
            portionId < vestingPercentPerPortion.length,
            "Portion id out of range."
        );

        Participation storage p = userToParticipation[msg.sender];

        require(
            !p.isPortionWithdrawn[portionId] && vestingPortionsUnlockTime[portionId] <= block.timestamp,
            "Tokens already withdrawn or portion not unlocked yet."
        );

        p.isPortionWithdrawn[portionId] = true;
        uint256 amountWithdrawing = p
            .amountBought
            .mul(vestingPercentPerPortion[portionId])
            .div(portionVestingPrecision);

        // Withdraw percent which is unlocked at that portion
        if(amountWithdrawing > 0) {
            sale.token.safeTransfer(msg.sender, amountWithdrawing);
            emit TokensWithdrawn(msg.sender, amountWithdrawing);
        }
    }

    // Expose function where user can withdraw multiple unlocked portions at once.
    function withdrawMultiplePortions(uint256 [] calldata portionIds) external {
        uint256 totalToWithdraw = 0;

        Participation storage p = userToParticipation[msg.sender];

        for(uint i=0; i < portionIds.length; i++) {
            uint256 portionId = portionIds[i];
            require(portionId < vestingPercentPerPortion.length);

            if (
                !p.isPortionWithdrawn[portionId] &&
                vestingPortionsUnlockTime[portionId] <= block.timestamp
            ) {
                p.isPortionWithdrawn[portionId] = true;
                uint256 amountWithdrawing = p
                .amountBought
                .mul(vestingPercentPerPortion[portionId])
                .div(portionVestingPrecision);
                // Withdraw percent which is unlocked at that portion
                totalToWithdraw = totalToWithdraw.add(amountWithdrawing);
            }
        }

        if(totalToWithdraw > 0) {
            sale.token.safeTransfer(msg.sender, totalToWithdraw);
            emit TokensWithdrawn(msg.sender, totalToWithdraw);
        }
    }

    // Internal function to handle safe transfer
    function safeTransferAVAX(address to, uint256 value) internal {
        (bool success, ) = to.call{value: value}(new bytes(0));
        require(success);
    }

    /// Function to withdraw all the earnings and the leftover of the sale contract.
    function withdrawEarningsAndLeftover() external onlySaleOwner {
        withdrawEarningsInternal();
        withdrawLeftoverInternal();
    }

    // Function to withdraw only earnings
    function withdrawEarnings() external onlySaleOwner {
        withdrawEarningsInternal();
    }

    // Function to withdraw only leftover
    function withdrawLeftover() external onlySaleOwner {
        withdrawLeftoverInternal();
    }


    // function to withdraw earnings
    function withdrawEarningsInternal() internal  {
        // Make sure sale ended
        require(block.timestamp >= sale.saleEnd);

        // Make sure owner can't withdraw twice
        require(!sale.earningsWithdrawn);
        sale.earningsWithdrawn = true;
        // Earnings amount of the owner in AVAX
        uint256 totalProfit = sale.totalAVAXRaised;

        safeTransferAVAX(msg.sender, totalProfit);
    }

    // Function to withdraw leftover
    function withdrawLeftoverInternal() internal {
        // Make sure sale ended
        require(block.timestamp >= sale.saleEnd);

        // Make sure owner can't withdraw twice
        require(!sale.leftoverWithdrawn);
        sale.leftoverWithdrawn = true;

        // Amount of tokens which are not sold
        uint256 leftover = sale.amountOfTokensToSell.sub(sale.totalTokensSold);

        if (leftover > 0) {
            sale.token.safeTransfer(msg.sender, leftover);
        }
    }

    // Function after sale for admin to withdraw registration fees if there are any left.
    function withdrawRegistrationFees() external onlyAdmin {
        require(block.timestamp >= sale.saleEnd, "Require that sale has ended.");
        require(registrationFees > 0, "No earnings from registration fees.");

        // Transfer AVAX to the admin wallet.
        safeTransferAVAX(msg.sender, registrationFees);
        // Set registration fees to be 0
        registrationFees = 0;
    }

    // Function where admin can withdraw all unused funds.
    function withdrawUnusedFunds() external onlyAdmin {
        uint256 balanceAVAX = address(this).balance;

        uint256 totalReservedForRaise = sale.earningsWithdrawn ? 0 : sale.totalAVAXRaised;

        safeTransferAVAX(
            msg.sender,
            balanceAVAX.sub(totalReservedForRaise.add(registrationFees))
        );
    }

    /// @notice     Get current round in progress.
    ///             If 0 is returned, means sale didn't start or it's ended.
    function getCurrentRound() public view returns (uint256) {
        uint256 i = 0;
        if (block.timestamp < roundIdToRound[roundIds[0]].startTime) {
            return 0; // Sale didn't start yet.
        }

        while (
            (i + 1) < roundIds.length &&
            block.timestamp > roundIdToRound[roundIds[i + 1]].startTime
        ) {
            i++;
        }

        if (block.timestamp >= sale.saleEnd) {
            return 0; // Means sale is ended
        }

        return roundIds[i];
    }

    /// @notice     Check signature user submits for registration.
    /// @param      signature is the message signed by the trusted entity (backend)
    /// @param      user is the address of user which is registering for sale
    /// @param      roundId is the round for which user is submitting registration
    function checkRegistrationSignature(
        bytes memory signature,
        address user,
        uint256 roundId
    ) public view returns (bool) {
        bytes32 hash = keccak256(
            abi.encodePacked(user, roundId, address(this))
        );
        bytes32 messageHash = hash.toEthSignedMessageHash();
        return admin.isAdmin(messageHash.recover(signature));
    }

    // Function to check if admin was the message signer
    function checkParticipationSignature(
        bytes memory signature,
        address user,
        uint256 amount,
        uint256 amountXavaToBurn,
        uint256 round
    ) public view returns (bool) {
        return
            admin.isAdmin(
                getParticipationSigner(
                    signature,
                    user,
                    amount,
                    amountXavaToBurn,
                    round
                )
            );
    }

    /// @notice     Check who signed the message
    /// @param      signature is the message allowing user to participate in sale
    /// @param      user is the address of user for which we're signing the message
    /// @param      amount is the maximal amount of tokens user can buy
    /// @param      roundId is the Id of the round user is participating.
    function getParticipationSigner(
        bytes memory signature,
        address user,
        uint256 amount,
        uint256 amountXavaToBurn,
        uint256 roundId
    ) public view returns (address) {
        bytes32 hash = keccak256(
            abi.encodePacked(
                user,
                amount,
                amountXavaToBurn,
                roundId,
                address(this)
            )
        );
        bytes32 messageHash = hash.toEthSignedMessageHash();
        return messageHash.recover(signature);
    }

    /// @notice     Function to get participation for passed user address
    function getParticipation(address _user)
        external
        view
        returns (
            uint256,
            uint256,
            uint256,
            uint256,
            bool[] memory
        )
    {
        Participation memory p = userToParticipation[_user];
        return (
            p.amountBought,
            p.amountAVAXPaid,
            p.timeParticipated,
            p.roundId,
            p.isPortionWithdrawn
        );
    }

    /// @notice     Function to get number of registered users for sale
    function getNumberOfRegisteredUsers() external view returns (uint256) {
        return registration.numberOfRegistrants;
    }

    /// @notice     Function to get all info about vesting.
    function getVestingInfo()
        external
        view
        returns (uint256[] memory, uint256[] memory)
    {
        return (vestingPortionsUnlockTime, vestingPercentPerPortion);
    }

    /// @notice     Function to remove stuck tokens from sale contract
    function removeStuckTokens(
        address token,
        address beneficiary
    )
        external
        onlyAdmin
    {
        // Require that token address does not match with sale token
        require(token != address(sale.token), "Cannot withdraw official sale token.");
        // Safe transfer token from sale contract to beneficiary
        IERC20(token).safeTransfer(beneficiary, IERC20(token).balanceOf(address(this)));
    }

    /// @notice     Function to set params for updatePriceInAVAX function
    function setUpdateTokenPriceInAVAXParams(
        uint8 _updateTokenPriceInAVAXPercentageThreshold,
        uint256 _updateTokenPriceInAVAXTimeLimit
    )
        external
        onlyAdmin
        onlyIfGateOpen
    {
        // Require that arguments don't equal zero
        require(
            _updateTokenPriceInAVAXTimeLimit != 0 && _updateTokenPriceInAVAXPercentageThreshold != 0,
            "Cannot set zero value."
        );
        // Require that percentage threshold is less or equal 100%
        require(
            _updateTokenPriceInAVAXPercentageThreshold <= 100,
            "Percentage threshold cannot be higher than 100%"
        );
        // Set new values
        updateTokenPriceInAVAXPercentageThreshold = _updateTokenPriceInAVAXPercentageThreshold;
        updateTokenPriceInAVAXTimeLimit = _updateTokenPriceInAVAXTimeLimit;
    }

    /// @notice     Function close setter gate after all params are set
    function closeGate() external onlyAdmin onlyIfGateOpen {
        // Require that sale is created
        require(sale.isCreated, "closeGate: Sale not created.");
        // Require that sale token is set
        require(address(sale.token) != address(0), "closeGate: Token not set.");
        // Require that tokens were deposited
        require(sale.tokensDeposited, "closeGate: Tokens not deposited.");
        // Require that token price updating params are set
        require(
            updateTokenPriceInAVAXPercentageThreshold != 0 && updateTokenPriceInAVAXTimeLimit != 0,
            "closeGate: Params for updateTokenPriceInAvax not set."
        );
        // Require that registration times are set
        require(
            registration.registrationTimeStarts != 0 && registration.registrationTimeEnds != 0,
            "closeGate: Registration params not set."
        );

        // Close the gate
        gateClosed = true;
        emit GateClosed(block.timestamp);
    }

    // Function to act as a fallback and handle receiving AVAX.
    receive() external payable {

    }
}<|MERGE_RESOLUTION|>--- conflicted
+++ resolved
@@ -511,18 +511,11 @@
             "Sale parameters not set."
         );
 
-<<<<<<< HEAD
-        require(
-            !sale.tokensDeposited,
-            "Tokens are already deposited."
-        );
-=======
         // Require that tokens are not deposited
         require(
             !sale.tokensDeposited,
             "Tokens already deposited."
         )
->>>>>>> 8585c8c1
 
         // Mark that tokens are deposited
         sale.tokensDeposited = true;
