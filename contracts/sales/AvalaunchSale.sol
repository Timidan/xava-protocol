--- conflicted
+++ resolved
@@ -6,15 +6,10 @@
 import "../interfaces/IAllocationStaking.sol";
 import "../interfaces/IERC20Metadata.sol";
 import "../interfaces/IDexalotPortfolio.sol";
-<<<<<<< HEAD
+import "../interfaces/ICollateral.sol";
 import "@openzeppelin/contracts/cryptography/ECDSA.sol";
 import "@openzeppelin/contracts/token/ERC20/SafeERC20.sol";
 import "@openzeppelin/contracts/proxy/Initializable.sol";
-=======
-import "../interfaces/ICollateral.sol";
-import "@openzeppelin/contracts/cryptography/ECDSA.sol";
-import "@openzeppelin/contracts/token/ERC20/SafeERC20.sol";
->>>>>>> 3a7b8e5a
 
 contract AvalaunchSale is Initializable {
     using ECDSA for bytes32;
@@ -27,11 +22,8 @@
     ISalesFactory public factory;
     // Admin contract
     IAdmin public admin;
-<<<<<<< HEAD
-=======
     // Avalaunch collateral contract
     ICollateral public collateral;
->>>>>>> 3a7b8e5a
     // Pointer to dexalot portfolio smart-contract
     IDexalotPortfolio public dexalotPortfolio;
 
@@ -58,11 +50,6 @@
         uint256 totalAVAXRaised;
         // Sale end time
         uint256 saleEnd;
-<<<<<<< HEAD
-=======
-        // When tokens can be withdrawn
-        uint256 tokensUnlockTime;
->>>>>>> 3a7b8e5a
         // Price of the token quoted in USD
         uint256 tokenPriceInUSD;
     }
@@ -119,24 +106,18 @@
     uint256 public registrationDepositAVAX;
     // Accounting total AVAX collected, after sale admin can withdraw this
     uint256 public registrationFees;
-<<<<<<< HEAD
     // Price update percent threshold
     uint8 updateTokenPriceInAVAXPercentageThreshold;
     // Price update time limit
     uint256 updateTokenPriceInAVAXTimeLimit;
     // Token price in AVAX latest update timestamp
     uint256 updateTokenPriceInAVAXLastCallTimestamp;
-=======
->>>>>>> 3a7b8e5a
     // If Dexalot Withdrawals are supported
     bool public supportsDexalotWithdraw;
     // Represent amount of seconds before 0 portion unlock users can at earliest move their tokens to dexalot
     uint256 public dexalotUnlockTime;
-<<<<<<< HEAD
     // Sale setter gate flag
     bool public gateClosed;
-=======
->>>>>>> 3a7b8e5a
 
     // Restricting calls only to sale owner
     modifier onlySaleOwner() {
@@ -153,15 +134,12 @@
         _;
     }
 
-<<<<<<< HEAD
     // Restricting setter calls after gate closing
     modifier onlyIfGateOpen() {
         require(!gateClosed, "Setter gate is closed.");
         _;
     }
 
-=======
->>>>>>> 3a7b8e5a
     // Events
     event TokensSold(address user, uint256 amount);
     event UserRegistered(address user, uint256 roundId);
@@ -173,10 +151,6 @@
         uint256 tokenPriceInAVAX,
         uint256 amountOfTokensToSell,
         uint256 saleEnd,
-<<<<<<< HEAD
-=======
-        uint256 tokensUnlockTime,
->>>>>>> 3a7b8e5a
         uint256 tokenPriceInUSD
     );
     event RegistrationTimeSet(
@@ -190,7 +164,6 @@
     );
     event RegistrationAVAXRefunded(address user, uint256 amountRefunded);
     event TokensWithdrawnToDexalot(address user, uint256 amount);
-<<<<<<< HEAD
     event GateClosed(uint256 time);
 
     // Constructor replacement for upgradable contracts
@@ -198,11 +171,6 @@
         address _admin,
         address _allocationStaking
     ) public initializer {
-=======
-
-    // Constructor, always initialized through SalesFactory
-    constructor(address _admin, address _allocationStaking, address _collateral) public {
->>>>>>> 3a7b8e5a
         require(_admin != address(0));
         require(_allocationStaking != address(0));
         admin = IAdmin(_admin);
@@ -294,10 +262,6 @@
             _tokenPriceInAVAX != 0 &&
             _amountOfTokensToSell != 0 &&
             _saleEnd > block.timestamp &&
-<<<<<<< HEAD
-=======
-            _tokensUnlockTime > block.timestamp &&
->>>>>>> 3a7b8e5a
             _tokenPriceInUSD != 0,
             "setSaleParams: Bad input"
         );
@@ -311,10 +275,6 @@
         sale.tokenPriceInAVAX = _tokenPriceInAVAX;
         sale.amountOfTokensToSell = _amountOfTokensToSell;
         sale.saleEnd = _saleEnd;
-<<<<<<< HEAD
-=======
-        sale.tokensUnlockTime = _tokensUnlockTime;
->>>>>>> 3a7b8e5a
         sale.tokenPriceInUSD = _tokenPriceInUSD;
 
         // Deposit in AVAX, sent during the registration
@@ -329,10 +289,6 @@
             sale.tokenPriceInAVAX,
             sale.amountOfTokensToSell,
             sale.saleEnd,
-<<<<<<< HEAD
-=======
-            sale.tokensUnlockTime,
->>>>>>> 3a7b8e5a
             sale.tokenPriceInUSD
         );
     }
@@ -591,15 +547,12 @@
             "Sale parameters not set."
         );
 
-<<<<<<< HEAD
         // Require that tokens are not deposited
         require(
             !sale.tokensDeposited,
             "Tokens already deposited."
         );
 
-=======
->>>>>>> 3a7b8e5a
         // Mark that tokens are deposited
         sale.tokensDeposited = true;
 
@@ -611,19 +564,12 @@
         );
     }
 
-<<<<<<< HEAD
-    // Function to participate in the sales
-    function participate(
-        bytes calldata signature,
-=======
     // Participate function for collateral auto-buy
     function autoParticipate(
         address user,
->>>>>>> 3a7b8e5a
         uint256 amount,
         uint256 amountXavaToBurn,
-        uint256 roundId,
-        uint256 signatureExpirationTimestamp
+        uint256 roundId
     ) external payable {
         require(msg.sender == address(collateral), "Only collateral contract may call this function.");
         require(admin.isAdmin(tx.origin), "Call must originate from an admin.");
@@ -635,7 +581,8 @@
         uint256 amount,
         uint256 amountXavaToBurn,
         uint256 roundId,
-        bytes calldata signature
+        bytes calldata signature,
+        uint256 signatureExpirationTimestamp
     ) external payable {
         require(msg.sender == tx.origin, "Allow only direct calls.");
         // Require that user doesn't have autoBuy activated
@@ -652,17 +599,12 @@
             ),
             "Invalid signature. Verification failed"
         );
-        _participate(msg.sender, msg.value, amount, amountXavaToBurn, roundId);
-    }
-
-<<<<<<< HEAD
+
         // Check if signature has expired
         require(block.timestamp < signatureExpirationTimestamp, "Signature expired.");
 
-        // Check user haven't participated before
-        require(!isParticipated[msg.sender], "User can participate only once.");
-=======
->>>>>>> 3a7b8e5a
+        _participate(msg.sender, msg.value, amount, amountXavaToBurn, roundId);
+    }
 
     // Function to participate in the sales
     function _participate(
@@ -699,14 +641,8 @@
         );
 
         // Compute the amount of tokens user is buying
-<<<<<<< HEAD
         uint256 amountOfTokensBuying =
-            (msg.value).mul(uint(10) ** IERC20Metadata(address(sale.token)).decimals()).div(sale.tokenPriceInAVAX);
-=======
-        uint256 amountOfTokensBuying = (amountAVAX).mul(one).div(
-            sale.tokenPriceInAVAX
-        );
->>>>>>> 3a7b8e5a
+            (amountAVAX).mul(uint(10) ** IERC20Metadata(address(sale.token)).decimals()).div(sale.tokenPriceInAVAX);
 
         // Must buy more than 0 tokens
         require(amountOfTokensBuying > 0, "Can't buy 0 tokens");
@@ -737,12 +673,12 @@
 
         // Create participation object
         Participation memory p = Participation({
-            amountBought: amountOfTokensBuying,
-            amountAVAXPaid: amountAVAX,
-            timeParticipated: block.timestamp,
-            roundId: roundId,
-            isPortionWithdrawn: _empty,
-            isPortionWithdrawnToDexalot: _empty
+        amountBought: amountOfTokensBuying,
+        amountAVAXPaid: amountAVAX,
+        timeParticipated: block.timestamp,
+        roundId: roundId,
+        isPortionWithdrawn: _empty,
+        isPortionWithdrawnToDexalot: _empty
         });
 
         // Staking round only.
@@ -799,56 +735,6 @@
             // Transfer tokens to user
             sale.token.safeTransfer(msg.sender, amountWithdrawing);
             emit TokensWithdrawn(msg.sender, amountWithdrawing);
-        }
-    }
-
-    /// Users can deposit their participation to Dexalot Portfolio
-    /// @dev first portion can be deposited before it's unlocking time, while others can only after
-    function withdrawTokensToDexalot(uint256 portionId) external {
-
-        // Security check
-        performDexalotChecks();
-
-        require(
-            portionId < vestingPercentPerPortion.length,
-            "Portion id out of range."
-        );
-
-        // Retrieve participation from storage
-        Participation storage p = userToParticipation[msg.sender];
-
-        // Require that portion is not withdrawn
-        require(!p.isPortionWithdrawn[portionId], "Portion already withdrawn.");
-
-        if(portionId > 0) {
-            require(
-                vestingPortionsUnlockTime[portionId] <= block.timestamp,
-                "Portion not unlocked yet."
-            );
-        } // modifier checks for portionId == 0 case
-
-        // Mark portion as withdrawn
-        p.isPortionWithdrawn[portionId] = true;
-        // Mark portion as withdrawn to dexalot
-        p.isPortionWithdrawnToDexalot[portionId] = true;
-
-        // Compute amount withdrawing
-        uint256 amountWithdrawing = p
-            .amountBought
-            .mul(vestingPercentPerPortion[portionId])
-            .div(portionVestingPrecision);
-
-        // Withdraw percent which is unlocked at that portion
-        if(amountWithdrawing > 0) {
-            // Transfer tokens to user's wallet prior to dexalot deposit
-            sale.token.safeTransfer(msg.sender, amountWithdrawing);
-
-            // Deposit tokens to dexalot contract - Withdraw from sale contract
-            dexalotPortfolio.depositTokenFromContract(
-                msg.sender, getTokenSymbolBytes32(), amountWithdrawing
-            );
-            // Trigger event
-            emit TokensWithdrawnToDexalot(msg.sender, amountWithdrawing);
         }
     }
 
@@ -1173,7 +1059,6 @@
         return (vestingPortionsUnlockTime, vestingPercentPerPortion);
     }
 
-<<<<<<< HEAD
     /// @notice     Function to remove stuck tokens from sale contract
     function removeStuckTokens(
         address token,
@@ -1212,8 +1097,6 @@
         updateTokenPriceInAVAXTimeLimit = _updateTokenPriceInAVAXTimeLimit;
     }
 
-=======
->>>>>>> 3a7b8e5a
     /// @notice     Function to secure dexalot portfolio interactions
     function performDexalotChecks() internal view {
         require(
@@ -1236,7 +1119,6 @@
         }
     }
 
-<<<<<<< HEAD
     /// @notice     Function close setter gate after all params are set
     function closeGate() external onlyAdmin onlyIfGateOpen {
         // Require that sale is created
@@ -1261,8 +1143,6 @@
         emit GateClosed(block.timestamp);
     }
 
-=======
->>>>>>> 3a7b8e5a
     // Function to act as a fallback and handle receiving AVAX.
     receive() external payable {
 
