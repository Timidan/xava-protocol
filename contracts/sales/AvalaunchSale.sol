//"SPDX-License-Identifier: UNLICENSED"
pragma solidity 0.6.12;

import "../interfaces/IAdmin.sol";
import "../interfaces/ISalesFactory.sol";
import "../interfaces/IAllocationStaking.sol";
import "../interfaces/IERC20Metadata.sol";
import "../interfaces/IDexalotPortfolio.sol";
import "@openzeppelin/contracts/cryptography/ECDSA.sol";
import "@openzeppelin/contracts/token/ERC20/SafeERC20.sol";
import "@openzeppelin/contracts/proxy/Initializable.sol";

<<<<<<< HEAD
contract AvalaunchSale is Initializable {
=======
contract AvalaunchSale is Initializable, ReentrancyGuard {

>>>>>>> 00c7e840
    using ECDSA for bytes32;
    using SafeMath for uint256;
    using SafeERC20 for IERC20;

    // Pointer to Allocation staking contract, where burnXavaFromUser will be called.
    IAllocationStaking public allocationStakingContract;
    // Pointer to sales factory contract
    ISalesFactory public factory;
    // Admin contract
    IAdmin public admin;
    // Pointer to dexalot portfolio smart-contract
    IDexalotPortfolio public dexalotPortfolio;

    struct Sale {
        // Token being sold
        IERC20 token;
        // Is sale created
        bool isCreated;
        // Are earnings withdrawn
        bool earningsWithdrawn;
        // Is leftover withdrawn
        bool leftoverWithdrawn;
        // Have tokens been deposited
        bool tokensDeposited;
        // Address of sale owner
        address saleOwner;
        // Price of the token quoted in AVAX
        uint256 tokenPriceInAVAX;
        // Amount of tokens to sell
        uint256 amountOfTokensToSell;
        // Total tokens being sold
        uint256 totalTokensSold;
        // Total AVAX Raised
        uint256 totalAVAXRaised;
        // Sale end time
        uint256 saleEnd;
    }

    // Participation structure
    struct Participation {
        uint256 amountBought;
        uint256 amountAVAXPaid;
        uint256 timeParticipated;
        uint256 roundId;
        bool[] isPortionWithdrawn;
    }

    // Round structure
    struct Round {
        uint256 startTime;
        uint256 maxParticipation;
    }

    struct Registration {
        uint256 registrationTimeStarts;
        uint256 registrationTimeEnds;
        uint256 numberOfRegistrants;
    }

    // Sale
    Sale public sale;
    // Registration
    Registration public registration;
    // Number of users participated in the sale.
    uint256 public numberOfParticipants;
    // Array storing IDS of rounds (IDs start from 1, so they can't be mapped as array indexes
    uint256[] public roundIds;
    // Mapping round Id to round
    mapping(uint256 => Round) public roundIdToRound;
    // Mapping user to his participation
    mapping(address => Participation) public userToParticipation;
    // User to round for which he registered
    mapping(address => uint256) public addressToRoundRegisteredFor;
    // mapping if user is participated or not
    mapping(address => bool) public isParticipated;
    // Times when portions are getting unlocked
    uint256[] public vestingPortionsUnlockTime;
    // Percent of the participation user can withdraw
    uint256[] public vestingPercentPerPortion;
    //Precision for percent for portion vesting
    uint256 public portionVestingPrecision;
    // Added configurable round ID for staking round
    uint256 public stakingRoundId;
    // Max vesting time shift
    uint256 public maxVestingTimeShift;
    // Registration deposit AVAX, which will be paid during the registration, and returned back during the participation.
    uint256 public registrationDepositAVAX;
    // Accounting total AVAX collected, after sale admin can withdraw this
    uint256 public registrationFees;
    // Price update percent threshold
    uint8 updateTokenPriceInAVAXPercentageThreshold;
    // Price update time limit
    uint256 updateTokenPriceInAVAXTimeLimit;
    // Token price in AVAX latest update timestamp
    uint256 updateTokenPriceInAVAXLastCallTimestamp;
    // If Dexalot Withdrawals are supported
    bool public supportsDexalotWithdraw;
    // Represent amount of seconds before 0 portion unlock users can at earliest move their tokens to dexalot
    uint256 public dexalotUnlockTime;
    // Sale setter gate flag
    bool public gateClosed;


    // Restricting calls only to sale owner
    modifier onlySaleOwner() {
        require(msg.sender == sale.saleOwner, "OnlySaleOwner:: Restricted");
        _;
    }

    // Restricting calls only to sale admin
    modifier onlyAdmin() {
        require(
            admin.isAdmin(msg.sender),
            "Only admin can call this function."
        );
        _;
    }

    // Restricting setter calls after gate closing
    modifier onlyIfGateOpen() {
        require(!gateClosed, "Setter gate is closed.");
        _;
    }

    // Events
    event TokensSold(address user, uint256 amount);
    event UserRegistered(address user, uint256 roundId);
    event TokenPriceSet(uint256 newPrice);
    event MaxParticipationSet(uint256 roundId, uint256 maxParticipation);
    event TokensWithdrawn(address user, uint256 amount);
    event SaleCreated(
        address saleOwner,
        uint256 tokenPriceInAVAX,
        uint256 amountOfTokensToSell,
        uint256 saleEnd
    );
    event RegistrationTimeSet(
        uint256 registrationTimeStarts,
        uint256 registrationTimeEnds
    );
    event RoundAdded(
        uint256 roundId,
        uint256 startTime,
        uint256 maxParticipation
    );
    event RegistrationAVAXRefunded(address user, uint256 amountRefunded);
    event GateClosed(uint256 time);

    // Constructor replacement for upgradable contracts
    function initialize(
        address _admin,
        address _allocationStaking
    ) public initializer {
        require(_admin != address(0));
        require(_allocationStaking != address(0));
        admin = IAdmin(_admin);
        factory = ISalesFactory(msg.sender);
        allocationStakingContract = IAllocationStaking(_allocationStaking);
    }

    /// @notice         Function to set vesting params
    function setVestingParams(
        uint256[] memory _unlockingTimes,
        uint256[] memory _percents,
        uint256 _maxVestingTimeShift
    )
        external
        onlyAdmin
    {
        require(
            vestingPercentPerPortion.length == 0 &&
            vestingPortionsUnlockTime.length == 0
        );
        require(_unlockingTimes.length == _percents.length);
        require(portionVestingPrecision > 0, "Safeguard for making sure setSaleParams get first called.");
        require(_maxVestingTimeShift <= 30 days, "Maximal shift is 30 days.");

        // Set max vesting time shift
        maxVestingTimeShift = _maxVestingTimeShift;

        uint256 sum;

        // Set vesting portions percents and unlock times
        for (uint256 i = 0; i < _unlockingTimes.length; i++) {
            if(i == 0) {
                require(_unlockingTimes[0] > sale.saleEnd, "Unlock time must be after the sale ends.");
            } else {
                require(_unlockingTimes[i] > _unlockingTimes[i-1], "Unlock time must be greater than previous.");
            }
            vestingPortionsUnlockTime.push(_unlockingTimes[i]);
            vestingPercentPerPortion.push(_percents[i]);
            sum = sum.add(_percents[i]);
        }

        require(sum == portionVestingPrecision, "Percent distribution issue.");
    }

    /// @notice     Admin function to shift vesting unlocking times
    function shiftVestingUnlockingTimes(uint256 timeToShift)
        external
        onlyAdmin
    {
        require(
            timeToShift > 0 && timeToShift < maxVestingTimeShift,
            "Shift must be nonzero and smaller than maxVestingTimeShift."
        );

        // Time can be shifted only once.
        maxVestingTimeShift = 0;

        // Shift the unlock time
        for (uint256 i = 0; i < vestingPortionsUnlockTime.length; i++) {
            vestingPortionsUnlockTime[i] = vestingPortionsUnlockTime[i].add(
                timeToShift
            );
        }
    }

    /// @notice     Admin function to set sale parameters
    function setSaleParams(
        address _token,
        address _saleOwner,
        uint256 _tokenPriceInAVAX,
        uint256 _amountOfTokensToSell,
        uint256 _saleEnd,
        uint256 _portionVestingPrecision,
        uint256 _stakingRoundId,
        uint256 _registrationDepositAVAX
    )
        external
        onlyAdmin
    {
        require(!sale.isCreated, "setSaleParams: Sale is already created.");
        require(
            _saleOwner != address(0),
            "setSaleParams: Sale owner address can not be 0."
        );
        require(
            _tokenPriceInAVAX != 0 &&
                _amountOfTokensToSell != 0 &&
                _saleEnd > block.timestamp,
            "setSaleParams: Bad input"
        );
        require(_portionVestingPrecision >= 100, "Should be at least 100");
        require(_stakingRoundId > 0, "Staking round ID can not be 0.");

        // Set params
        sale.token = IERC20(_token);
        sale.isCreated = true;
        sale.saleOwner = _saleOwner;
        sale.tokenPriceInAVAX = _tokenPriceInAVAX;
        sale.amountOfTokensToSell = _amountOfTokensToSell;
        sale.saleEnd = _saleEnd;

        // Deposit in AVAX, sent during the registration
        registrationDepositAVAX = _registrationDepositAVAX;
        // Set portion vesting precision
        portionVestingPrecision = _portionVestingPrecision;
        // Set staking round id
        stakingRoundId = _stakingRoundId;
        // Emit event
        emit SaleCreated(
            sale.saleOwner,
            sale.tokenPriceInAVAX,
            sale.amountOfTokensToSell,
            sale.saleEnd
        );
    }

    /**
     * @notice  If sale supports early withdrawals to Dexalot.
     */
    function setAndSupportDexalotPortfolio(
        address _dexalotPortfolio,
        uint256 _dexalotUnlockTime
    )
    external
    onlyAdmin
    {
        require(address(dexalotPortfolio) == address(0x0), "Dexalot Portfolio already set.");
        dexalotPortfolio = IDexalotPortfolio(_dexalotPortfolio);
        dexalotUnlockTime = _dexalotUnlockTime;
        supportsDexalotWithdraw = true;
    }

    // @notice     Function to retroactively set sale token address, can be called only once,
    //             after initial contract creation has passed. Added as an options for teams which
    //             are not having token at the moment of sale launch.
    function setSaleToken(
        address saleToken
    )
        external
        onlyAdmin
        onlyIfGateOpen
    {
        sale.token = IERC20(saleToken);
    }


    /// @notice     Function to set registration period parameters
    function setRegistrationTime(
        uint256 _registrationTimeStarts,
        uint256 _registrationTimeEnds
    )
        external
        onlyAdmin
        onlyIfGateOpen
    {
        // Require that the sale is created
        require(sale.isCreated);
        require(
            _registrationTimeStarts >= block.timestamp &&
                _registrationTimeEnds > _registrationTimeStarts
        );
        require(_registrationTimeEnds < sale.saleEnd);

        if (roundIds.length > 0) {
            require(
                _registrationTimeEnds < roundIdToRound[roundIds[0]].startTime
            );
        }

        // Set registration start and end time
        registration.registrationTimeStarts = _registrationTimeStarts;
        registration.registrationTimeEnds = _registrationTimeEnds;

        emit RegistrationTimeSet(
            registration.registrationTimeStarts,
            registration.registrationTimeEnds
        );
    }

    /// @notice     Setting rounds for sale.
    function setRounds(
        uint256[] calldata startTimes,
        uint256[] calldata maxParticipations
    )
        external
        onlyAdmin
    {
        require(sale.isCreated);
        require(
            startTimes.length == maxParticipations.length,
            "setRounds: Bad input."
        );
        require(roundIds.length == 0, "setRounds: Rounds are set already.");
        require(startTimes.length > 0);

        uint256 lastTimestamp = 0;

        require(startTimes[0] > registration.registrationTimeEnds);
        require(startTimes[0] >= block.timestamp);

        for (uint256 i = 0; i < startTimes.length; i++) {
            require(startTimes[i] < sale.saleEnd);
            require(maxParticipations[i] > 0);
            require(startTimes[i] > lastTimestamp);
            lastTimestamp = startTimes[i];

            // Compute round Id
            uint256 roundId = i + 1;

            // Push id to array of ids
            roundIds.push(roundId);

            // Create round
            Round memory round = Round(startTimes[i], maxParticipations[i]);

            // Map round id to round
            roundIdToRound[roundId] = round;

            // Fire event
            emit RoundAdded(roundId, round.startTime, round.maxParticipation);
        }
    }

    /// @notice     Registration for sale.
    /// @param      signature is the message signed by the backend
    /// @param      roundId is the round for which user expressed interest to participate
    function registerForSale(bytes memory signature, uint256 roundId)
        external
        payable
    {
        require(
            msg.value == registrationDepositAVAX,
            "Registration deposit does not match."
        );
        require(roundId != 0, "Round ID can not be 0.");
        require(roundId <= roundIds.length, "Invalid round id");
        require(
            block.timestamp >= registration.registrationTimeStarts &&
                block.timestamp <= registration.registrationTimeEnds,
            "Registration gate is closed."
        );
        require(
            checkRegistrationSignature(signature, msg.sender, roundId),
            "Invalid signature"
        );
        require(
            addressToRoundRegisteredFor[msg.sender] == 0,
            "User can not register twice."
        );

        // Rounds are 1,2,3
        addressToRoundRegisteredFor[msg.sender] = roundId;
        // Special cases for staking round
        if (roundId == stakingRoundId) {
            // Lock users stake
            allocationStakingContract.setTokensUnlockTime(
                0,
                msg.sender,
                sale.saleEnd
            );
        }
        // Increment number of registered users
        registration.numberOfRegistrants++;
        // Increase earnings from registration fees
        registrationFees = registrationFees.add(msg.value);
        // Emit Registration event
        emit UserRegistered(msg.sender, roundId);
    }

    /// @notice     Admin function, to update token price before sale to match the closest $ desired rate.
    /// @dev        This will be updated with an oracle during the sale every N minutes, so the users will always
    ///             pay initialy set $ value of the token. This is to reduce reliance on the AVAX volatility.
    function updateTokenPriceInAVAX(uint256 price) external onlyAdmin {
        // Zero check on the first set
        if(sale.tokenPriceInAVAX != 0) {
            // Require that function params are properly set
            require(
                updateTokenPriceInAVAXTimeLimit != 0 && updateTokenPriceInAVAXPercentageThreshold != 0,
                "Function params not set."
            );

            // Require that the price does not differ more than 'N%' from previous one
            uint256 maxPriceChange = sale.tokenPriceInAVAX.mul(updateTokenPriceInAVAXPercentageThreshold).div(100);
            require(
                price < sale.tokenPriceInAVAX.add(maxPriceChange) &&
                price > sale.tokenPriceInAVAX.sub(maxPriceChange),
                "Price differs too much from the previous."
            );

            // Require that 'N' time has passed since last call
            require(
                updateTokenPriceInAVAXLastCallTimestamp.add(updateTokenPriceInAVAXTimeLimit) < block.timestamp,
                "Not enough time passed since last call."
            );
        }

        // Set latest call time to current timestamp
        updateTokenPriceInAVAXLastCallTimestamp = block.timestamp;

        // Allowing oracle to run and change the sale value
        sale.tokenPriceInAVAX = price;
        emit TokenPriceSet(price);
    }

    /// @notice     Admin function to postpone the sale
    function postponeSale(uint256 timeToShift) external onlyAdmin {
        require(
            block.timestamp < roundIdToRound[roundIds[0]].startTime,
            "1st round already started."
        );
        // Iterate through all registered rounds and postpone them
        for (uint256 i = 0; i < roundIds.length; i++) {
            Round storage round = roundIdToRound[roundIds[i]];
            // Require that timeToShift does not extend sale over it's end
            require(
                round.startTime.add(timeToShift) < sale.saleEnd,
                "Start time can not be greater than end time."
            );
            // Postpone sale
            round.startTime = round.startTime.add(timeToShift);
        }
    }

    /// @notice     Function to extend registration period
    function extendRegistrationPeriod(uint256 timeToAdd) external onlyAdmin {
        require(
            registration.registrationTimeEnds.add(timeToAdd) <
                roundIdToRound[roundIds[0]].startTime,
            "Registration period overflows sale start."
        );

        registration.registrationTimeEnds = registration
            .registrationTimeEnds
            .add(timeToAdd);
    }

    /// @notice     Admin function to set max participation cap per round
    function setCapPerRound(uint256[] calldata rounds, uint256[] calldata caps)
        external
        onlyAdmin
    {
        // Require that round has not already started
        require(
            block.timestamp < roundIdToRound[roundIds[0]].startTime,
            "1st round already started."
        );
        require(rounds.length == caps.length, "Arrays length is different.");

        // Set max participation per round
        for (uint256 i = 0; i < rounds.length; i++) {
            require(caps[i] > 0, "Can't set max participation to 0");

            Round storage round = roundIdToRound[rounds[i]];
            round.maxParticipation = caps[i];

            emit MaxParticipationSet(rounds[i], round.maxParticipation);
        }
    }

    // Function for owner to deposit tokens, can be called only once.
    function depositTokens()
        external
        onlySaleOwner
        onlyIfGateOpen
    {
        // Require that setSaleParams was called
        require(
            sale.amountOfTokensToSell > 0,
            "Sale parameters not set."
        );

        // Require that tokens are not deposited
        require(
            !sale.tokensDeposited,
            "Tokens already deposited."
        );

        // Mark that tokens are deposited
        sale.tokensDeposited = true;

        // Perform safe transfer
        sale.token.safeTransferFrom(
            msg.sender,
            address(this),
            sale.amountOfTokensToSell
        );
    }

    // Function to participate in the sales
    function participate(
        bytes calldata signature,
        uint256 amount,
        uint256 amountXavaToBurn,
        uint256 roundId
    ) external payable {

        require(roundId != 0, "Round can not be 0.");

        require(
            amount <= roundIdToRound[roundId].maxParticipation,
            "Overflowing maximal participation for this round."
        );

        // User must have registered for the round in advance
        require(
            addressToRoundRegisteredFor[msg.sender] == roundId,
            "Not registered for this round"
        );

        // Verify the signature
        require(
            checkParticipationSignature(
                signature,
                msg.sender,
                amount,
                amountXavaToBurn,
                roundId
            ),
            "Invalid signature. Verification failed"
        );

        // Check user haven't participated before
        require(!isParticipated[msg.sender], "User can participate only once.");

        // Disallow contract calls.
        require(msg.sender == tx.origin, "Only direct contract calls.");

        // Get current active round
        uint256 currentRound = getCurrentRound();

        // Assert that
        require(
            roundId == currentRound,
            "You can not participate in this round."
        );

        // Compute the amount of tokens user is buying
        uint256 amountOfTokensBuying =
            (msg.value).mul(uint(10) ** IERC20Metadata(address(sale.token)).decimals()).div(sale.tokenPriceInAVAX);

        // Must buy more than 0 tokens
        require(amountOfTokensBuying > 0, "Can't buy 0 tokens");

        // Check in terms of user allo
        require(
            amountOfTokensBuying <= amount,
            "Trying to buy more than allowed."
        );

        // Require that amountOfTokensBuying is less than sale token leftover cap
        require(
            amountOfTokensBuying <= sale.amountOfTokensToSell.sub(sale.totalTokensSold),
            "Trying to buy more than contract has."
        );

        // Increase amount of sold tokens
        sale.totalTokensSold = sale.totalTokensSold.add(amountOfTokensBuying);

        // Increase amount of AVAX raised
        sale.totalAVAXRaised = sale.totalAVAXRaised.add(msg.value);

        bool[] memory _isPortionWithdrawn = new bool[](
            vestingPortionsUnlockTime.length
        );

        // Create participation object
        Participation memory p = Participation({
            amountBought: amountOfTokensBuying,
            amountAVAXPaid: msg.value,
            timeParticipated: block.timestamp,
            roundId: roundId,
            isPortionWithdrawn: _isPortionWithdrawn
        });

        // Staking round only.
        if (roundId == stakingRoundId) {
            // Burn XAVA from this user.
            allocationStakingContract.redistributeXava(
                0,
                msg.sender,
                amountXavaToBurn
            );
        }

        // Add participation for user.
        userToParticipation[msg.sender] = p;
        // Mark user is participated
        isParticipated[msg.sender] = true;
        // Increment number of participants in the Sale.
        numberOfParticipants++;
        // Decrease of available registration fees
        registrationFees = registrationFees.sub(registrationDepositAVAX);
        // Transfer registration deposit amount in AVAX back to the users.
        safeTransferAVAX(msg.sender, registrationDepositAVAX);

        emit RegistrationAVAXRefunded(msg.sender, registrationDepositAVAX);
        emit TokensSold(msg.sender, amountOfTokensBuying);
    }

    /// Users can claim their participation
    function withdrawTokens(uint256 portionId) external {
        require(
            portionId < vestingPercentPerPortion.length,
            "Portion id out of range."
        );

        Participation storage p = userToParticipation[msg.sender];

        require(
            !p.isPortionWithdrawn[portionId] && vestingPortionsUnlockTime[portionId] <= block.timestamp,
            "Tokens already withdrawn or portion not unlocked yet."
        );

        p.isPortionWithdrawn[portionId] = true;
        uint256 amountWithdrawing = p
            .amountBought
            .mul(vestingPercentPerPortion[portionId])
            .div(portionVestingPrecision);

        // Withdraw percent which is unlocked at that portion
        if(amountWithdrawing > 0) {
            sale.token.safeTransfer(msg.sender, amountWithdrawing);
            emit TokensWithdrawn(msg.sender, amountWithdrawing);
        }
    }

    // Expose function where user can withdraw multiple unlocked portions at once.
    function withdrawMultiplePortions(uint256 [] calldata portionIds) external {
        uint256 totalToWithdraw = 0;

        Participation storage p = userToParticipation[msg.sender];

        for(uint i=0; i < portionIds.length; i++) {
            uint256 portionId = portionIds[i];
            require(portionId < vestingPercentPerPortion.length);

            if (
                !p.isPortionWithdrawn[portionId] &&
                vestingPortionsUnlockTime[portionId] <= block.timestamp
            ) {
                p.isPortionWithdrawn[portionId] = true;
                uint256 amountWithdrawing = p
                .amountBought
                .mul(vestingPercentPerPortion[portionId])
                .div(portionVestingPrecision);
                // Withdraw percent which is unlocked at that portion
                totalToWithdraw = totalToWithdraw.add(amountWithdrawing);
            }
        }

        if(totalToWithdraw > 0) {
            sale.token.safeTransfer(msg.sender, totalToWithdraw);
            emit TokensWithdrawn(msg.sender, totalToWithdraw);
        }
    }

    // Internal function to handle safe transfer
    function safeTransferAVAX(address to, uint256 value) internal {
        (bool success, ) = to.call{value: value}(new bytes(0));
        require(success);
    }

    /// Function to withdraw all the earnings and the leftover of the sale contract.
    function withdrawEarningsAndLeftover() external onlySaleOwner {
        withdrawEarningsInternal();
        withdrawLeftoverInternal();
    }

    // Function to withdraw only earnings
    function withdrawEarnings() external onlySaleOwner {
        withdrawEarningsInternal();
    }

    // Function to withdraw only leftover
    function withdrawLeftover() external onlySaleOwner {
        withdrawLeftoverInternal();
    }


    // function to withdraw earnings
    function withdrawEarningsInternal() internal  {
        // Make sure sale ended
        require(block.timestamp >= sale.saleEnd);

        // Make sure owner can't withdraw twice
        require(!sale.earningsWithdrawn);
        sale.earningsWithdrawn = true;
        // Earnings amount of the owner in AVAX
        uint256 totalProfit = sale.totalAVAXRaised;

        safeTransferAVAX(msg.sender, totalProfit);
    }

    // Function to withdraw leftover
    function withdrawLeftoverInternal() internal {
        // Make sure sale ended
        require(block.timestamp >= sale.saleEnd);

        // Make sure owner can't withdraw twice
        require(!sale.leftoverWithdrawn);
        sale.leftoverWithdrawn = true;

        // Amount of tokens which are not sold
        uint256 leftover = sale.amountOfTokensToSell.sub(sale.totalTokensSold);

        if (leftover > 0) {
            sale.token.safeTransfer(msg.sender, leftover);
        }
    }

    // Function after sale for admin to withdraw registration fees if there are any left.
    function withdrawRegistrationFees() external onlyAdmin {
        require(block.timestamp >= sale.saleEnd, "Require that sale has ended.");
        require(registrationFees > 0, "No earnings from registration fees.");

        // Transfer AVAX to the admin wallet.
        safeTransferAVAX(msg.sender, registrationFees);
        // Set registration fees to be 0
        registrationFees = 0;
    }

    // Function where admin can withdraw all unused funds.
    function withdrawUnusedFunds() external onlyAdmin {
        uint256 balanceAVAX = address(this).balance;

        uint256 totalReservedForRaise = sale.earningsWithdrawn ? 0 : sale.totalAVAXRaised;

        safeTransferAVAX(
            msg.sender,
            balanceAVAX.sub(totalReservedForRaise.add(registrationFees))
        );
    }

    /// @notice     Get current round in progress.
    ///             If 0 is returned, means sale didn't start or it's ended.
    function getCurrentRound() public view returns (uint256) {
        uint256 i = 0;
        if (block.timestamp < roundIdToRound[roundIds[0]].startTime) {
            return 0; // Sale didn't start yet.
        }

        while (
            (i + 1) < roundIds.length &&
            block.timestamp > roundIdToRound[roundIds[i + 1]].startTime
        ) {
            i++;
        }

        if (block.timestamp >= sale.saleEnd) {
            return 0; // Means sale is ended
        }

        return roundIds[i];
    }

    /// @notice     Check signature user submits for registration.
    /// @param      signature is the message signed by the trusted entity (backend)
    /// @param      user is the address of user which is registering for sale
    /// @param      roundId is the round for which user is submitting registration
    function checkRegistrationSignature(
        bytes memory signature,
        address user,
        uint256 roundId
    ) public view returns (bool) {
        bytes32 hash = keccak256(
            abi.encodePacked(user, roundId, address(this))
        );
        bytes32 messageHash = hash.toEthSignedMessageHash();
        return admin.isAdmin(messageHash.recover(signature));
    }

    // Function to check if admin was the message signer
    function checkParticipationSignature(
        bytes memory signature,
        address user,
        uint256 amount,
        uint256 amountXavaToBurn,
        uint256 round
    ) public view returns (bool) {
        return
            admin.isAdmin(
                getParticipationSigner(
                    signature,
                    user,
                    amount,
                    amountXavaToBurn,
                    round
                )
            );
    }

    /// @notice     Check who signed the message
    /// @param      signature is the message allowing user to participate in sale
    /// @param      user is the address of user for which we're signing the message
    /// @param      amount is the maximal amount of tokens user can buy
    /// @param      roundId is the Id of the round user is participating.
    function getParticipationSigner(
        bytes memory signature,
        address user,
        uint256 amount,
        uint256 amountXavaToBurn,
        uint256 roundId
    ) public view returns (address) {
        bytes32 hash = keccak256(
            abi.encodePacked(
                user,
                amount,
                amountXavaToBurn,
                roundId,
                address(this)
            )
        );
        bytes32 messageHash = hash.toEthSignedMessageHash();
        return messageHash.recover(signature);
    }

    /// @notice     Function to get participation for passed user address
    function getParticipation(address _user)
        external
        view
        returns (
            uint256,
            uint256,
            uint256,
            uint256,
            bool[] memory
        )
    {
        Participation memory p = userToParticipation[_user];
        return (
            p.amountBought,
            p.amountAVAXPaid,
            p.timeParticipated,
            p.roundId,
            p.isPortionWithdrawn
        );
    }

    /// @notice     Function to get number of registered users for sale
    function getNumberOfRegisteredUsers() external view returns (uint256) {
        return registration.numberOfRegistrants;
    }

    /// @notice     Function to get all info about vesting.
    function getVestingInfo()
        external
        view
        returns (uint256[] memory, uint256[] memory)
    {
        return (vestingPortionsUnlockTime, vestingPercentPerPortion);
    }

    /// @notice     Function to remove stuck tokens from sale contract
    function removeStuckTokens(
        address token,
        address beneficiary
    )
        external
        onlyAdmin
    {
        // Require that token address does not match with sale token
        require(token != address(sale.token), "Cannot withdraw official sale token.");
        // Safe transfer token from sale contract to beneficiary
        IERC20(token).safeTransfer(beneficiary, IERC20(token).balanceOf(address(this)));
    }

    /// @notice     Function to set params for updatePriceInAVAX function
    function setUpdateTokenPriceInAVAXParams(
        uint8 _updateTokenPriceInAVAXPercentageThreshold,
        uint256 _updateTokenPriceInAVAXTimeLimit
    )
        external
        onlyAdmin
        onlyIfGateOpen
    {
        // Require that arguments don't equal zero
        require(
            _updateTokenPriceInAVAXTimeLimit != 0 && _updateTokenPriceInAVAXPercentageThreshold != 0,
            "Cannot set zero value."
        );
        // Require that percentage threshold is less or equal 100%
        require(
            _updateTokenPriceInAVAXPercentageThreshold <= 100,
            "Percentage threshold cannot be higher than 100%"
        );
        // Set new values
        updateTokenPriceInAVAXPercentageThreshold = _updateTokenPriceInAVAXPercentageThreshold;
        updateTokenPriceInAVAXTimeLimit = _updateTokenPriceInAVAXTimeLimit;
    }

    /// @notice     Function close setter gate after all params are set
    function closeGate() external onlyAdmin onlyIfGateOpen {
        // Require that sale is created
        require(sale.isCreated, "closeGate: Sale not created.");
        // Require that sale token is set
        require(address(sale.token) != address(0), "closeGate: Token not set.");
        // Require that tokens were deposited
        require(sale.tokensDeposited, "closeGate: Tokens not deposited.");
        // Require that token price updating params are set
        require(
            updateTokenPriceInAVAXPercentageThreshold != 0 && updateTokenPriceInAVAXTimeLimit != 0,
            "closeGate: Params for updateTokenPriceInAvax not set."
        );
        // Require that registration times are set
        require(
            registration.registrationTimeStarts != 0 && registration.registrationTimeEnds != 0,
            "closeGate: Registration params not set."
        );

        // Close the gate
        gateClosed = true;
        emit GateClosed(block.timestamp);
    }

    // Function to act as a fallback and handle receiving AVAX.
    receive() external payable {

    }
}<|MERGE_RESOLUTION|>--- conflicted
+++ resolved
@@ -10,12 +10,7 @@
 import "@openzeppelin/contracts/token/ERC20/SafeERC20.sol";
 import "@openzeppelin/contracts/proxy/Initializable.sol";
 
-<<<<<<< HEAD
 contract AvalaunchSale is Initializable {
-=======
-contract AvalaunchSale is Initializable, ReentrancyGuard {
-
->>>>>>> 00c7e840
     using ECDSA for bytes32;
     using SafeMath for uint256;
     using SafeERC20 for IERC20;
@@ -118,7 +113,6 @@
     // Sale setter gate flag
     bool public gateClosed;
 
-
     // Restricting calls only to sale owner
     modifier onlySaleOwner() {
         require(msg.sender == sale.saleOwner, "OnlySaleOwner:: Restricted");
