//"SPDX-License-Identifier: UNLICENSED"
pragma solidity 0.6.12;

import "../interfaces/IAdmin.sol";
import "../interfaces/ISalesFactory.sol";
import "../interfaces/IAllocationStaking.sol";
import "../interfaces/IERC20Metadata.sol";
import "../interfaces/IDexalotPortfolio.sol";
import "../interfaces/ICollateral.sol";
import "@openzeppelin/contracts/cryptography/ECDSA.sol";
import "@openzeppelin/contracts/token/ERC20/SafeERC20.sol";
import "@openzeppelin/contracts/proxy/Initializable.sol";

contract AvalaunchSale is Initializable {
    using ECDSA for bytes32;
    using SafeMath for uint256;
    using SafeERC20 for IERC20;

    // Pointer to Allocation staking contract, where burnXavaFromUser will be called.
    IAllocationStaking public allocationStakingContract;
    // Pointer to sales factory contract
    ISalesFactory public factory;
    // Admin contract
    IAdmin public admin;
    // Avalaunch collateral contract
    ICollateral public collateral;
    // Pointer to dexalot portfolio smart-contract
    IDexalotPortfolio public dexalotPortfolio;

    struct Sale {
        // Token being sold
        IERC20 token;
        // Is sale created
        bool isCreated;
        // Are earnings withdrawn
        bool earningsWithdrawn;
        // Is leftover withdrawn
        bool leftoverWithdrawn;
        // Have tokens been deposited
        bool tokensDeposited;
        // Address of sale owner
        address saleOwner;
        // Price of the token quoted in AVAX
        uint256 tokenPriceInAVAX;
        // Amount of tokens to sell
        uint256 amountOfTokensToSell;
        // Total tokens being sold
        uint256 totalTokensSold;
        // Total AVAX Raised
        uint256 totalAVAXRaised;
        // Sale end time
        uint256 saleEnd;
        // Price of the token quoted in USD
        uint256 tokenPriceInUSD;
    }

    // Participation structure
    struct Participation {
        uint256 amountBought;
        uint256 amountAVAXPaid;
        uint256 timeParticipated;
        uint256 roundId;
        bool[] isPortionWithdrawn;
        bool[] isPortionWithdrawnToDexalot;
        bool isParticipationBoosted;
        uint256 boostedAmountAVAXPaid;
        uint256 boostedAmountBought;
    }

    // Round structure
    struct Round {
        uint256 startTime;
        uint256 maxParticipation;
    }

    struct Registration {
        uint256 registrationTimeStarts;
        uint256 registrationTimeEnds;
        uint256 numberOfRegistrants;
    }

    // Sale
    Sale public sale;
    // Registration
    Registration public registration;
    // Number of users participated in the sale.
    uint256 public numberOfParticipants;
    // Array storing IDS of rounds (IDs start from 1, so they can't be mapped as array indexes
    uint256[] public roundIds;
    // Mapping round Id to round
    mapping(uint256 => Round) public roundIdToRound;
    // Mapping user to his participation
    mapping(address => Participation) public userToParticipation;
    // User to round for which he registered
    mapping(address => uint256) public addressToRoundRegisteredFor;
    // mapping if user is participated or not
    mapping(address => bool) public isParticipated;
    // Times when portions are getting unlocked
    uint256[] public vestingPortionsUnlockTime;
    // Percent of the participation user can withdraw
    uint256[] public vestingPercentPerPortion;
    //Precision for percent for portion vesting
    uint256 public portionVestingPrecision;
    // Added configurable round ID for staking round
    uint256 public stakingRoundId;
    // Added configurable round ID for staking round
    uint256 public boosterRoundId;
    // Max vesting time shift
    uint256 public maxVestingTimeShift;
    // Registration deposit AVAX, which will be paid during the registration, and returned back during the participation.
    uint256 public registrationDepositAVAX;
    // Accounting total AVAX collected, after sale admin can withdraw this
    uint256 public registrationFees;
    // Price update percent threshold
    uint8 updateTokenPriceInAVAXPercentageThreshold;
    // Price update time limit
    uint256 updateTokenPriceInAVAXTimeLimit;
    // Token price in AVAX latest update timestamp
    uint256 updateTokenPriceInAVAXLastCallTimestamp;
    // If Dexalot Withdrawals are supported
    bool public supportsDexalotWithdraw;
    // Represent amount of seconds before 0 portion unlock users can at earliest move their tokens to dexalot
    uint256 public dexalotUnlockTime;
    // Sale setter gate flag
    bool public gateClosed;

    // Restricting calls only to sale owner
    modifier onlySaleOwner() {
        require(msg.sender == sale.saleOwner, "OnlySaleOwner:: Restricted");
        _;
    }

    // Restricting calls only to sale admin
    modifier onlyAdmin() {
        require(
            admin.isAdmin(msg.sender),
            "Only admin can call this function."
        );
        _;
    }

    // Restricting setter calls after gate closing
    modifier onlyIfGateOpen() {
        require(!gateClosed, "Setter gate is closed.");
        _;
    }

    // Events
    event TokensSold(address user, uint256 amount);
    event UserRegistered(address user, uint256 roundId);
    event TokenPriceSet(uint256 newPrice);
    event MaxParticipationSet(uint256 roundId, uint256 maxParticipation);
    event TokensWithdrawn(address user, uint256 amount);
    event SaleCreated(
        address saleOwner,
        uint256 tokenPriceInAVAX,
        uint256 amountOfTokensToSell,
        uint256 saleEnd,
        uint256 tokenPriceInUSD
    );
    event RegistrationTimeSet(
        uint256 registrationTimeStarts,
        uint256 registrationTimeEnds
    );
    event RoundAdded(
        uint256 roundId,
        uint256 startTime,
        uint256 maxParticipation
    );
    event RegistrationAVAXRefunded(address user, uint256 amountRefunded);
    event TokensWithdrawnToDexalot(address user, uint256 amount);
<<<<<<< HEAD
    event GateClosed(uint256 time);
    event ParticipationBoosted(address user, uint256 amount);
=======
    event ParticipationBoosted(address user, uint256 amountAVAX, uint256 amountTokens);
>>>>>>> aa538e88

    // Constructor replacement for upgradable contracts
    function initialize(
        address _admin,
        address _allocationStaking,
        address _collateral
    ) public initializer {
        require(_admin != address(0));
        require(_allocationStaking != address(0));
        admin = IAdmin(_admin);
        factory = ISalesFactory(msg.sender);
        allocationStakingContract = IAllocationStaking(_allocationStaking);
        collateral = ICollateral(_collateral);
    }

    /// @notice         Function to set vesting params
    function setVestingParams(
        uint256[] memory _unlockingTimes,
        uint256[] memory _percents,
        uint256 _maxVestingTimeShift
    )
        external
        onlyAdmin
    {
        require(
            vestingPercentPerPortion.length == 0 &&
            vestingPortionsUnlockTime.length == 0
        );
        require(_unlockingTimes.length == _percents.length);
        require(portionVestingPrecision > 0, "Safeguard for making sure setSaleParams get first called.");
        require(_maxVestingTimeShift <= 30 days, "Maximal shift is 30 days.");

        // Set max vesting time shift
        maxVestingTimeShift = _maxVestingTimeShift;

        uint256 sum;

        // Require that locking times are later than sale end
        require(_unlockingTimes[0] > sale.saleEnd, "Unlock time must be after the sale ends.");

        // Set vesting portions percents and unlock times
        for (uint256 i = 0; i < _unlockingTimes.length; i++) {
            if(i > 0) {
                require(_unlockingTimes[i] > _unlockingTimes[i-1], "Unlock time must be greater than previous.");
            }
            vestingPortionsUnlockTime.push(_unlockingTimes[i]);
            vestingPercentPerPortion.push(_percents[i]);
            sum = sum.add(_percents[i]);
        }

        require(sum == portionVestingPrecision, "Percent distribution issue.");
    }

    /// @notice     Admin function to shift vesting unlocking times
    function shiftVestingUnlockingTimes(uint256 timeToShift)
        external
        onlyAdmin
    {
        require(
            timeToShift > 0 && timeToShift < maxVestingTimeShift,
            "Shift must be nonzero and smaller than maxVestingTimeShift."
        );

        // Time can be shifted only once.
        maxVestingTimeShift = 0;

        // Shift the unlock time
        for (uint256 i = 0; i < vestingPortionsUnlockTime.length; i++) {
            vestingPortionsUnlockTime[i] = vestingPortionsUnlockTime[i].add(
                timeToShift
            );
        }
    }

    /// @notice     Admin function to set sale parameters
    function setSaleParams(
        address _token,
        address _saleOwner,
        uint256 _tokenPriceInAVAX,
        uint256 _amountOfTokensToSell,
        uint256 _saleEnd,
        uint256 _portionVestingPrecision,
        uint256 _stakingRoundId,
        uint256 _registrationDepositAVAX,
        uint256 _tokenPriceInUSD
    )
        external
        onlyAdmin
    {
        require(!sale.isCreated, "setSaleParams: Sale is already created.");
        require(
            _saleOwner != address(0),
            "setSaleParams: Sale owner address can not be 0."
        );
        require(
            _tokenPriceInAVAX != 0 &&
            _amountOfTokensToSell != 0 &&
            _saleEnd > block.timestamp &&
            _tokenPriceInUSD != 0,
            "setSaleParams: Bad input"
        );
        require(_portionVestingPrecision >= 100, "Should be at least 100");
        require(_stakingRoundId > 0, "Staking round ID can not be 0.");

        // Set params
        sale.token = IERC20(_token);
        sale.isCreated = true;
        sale.saleOwner = _saleOwner;
        sale.tokenPriceInAVAX = _tokenPriceInAVAX;
        sale.amountOfTokensToSell = _amountOfTokensToSell;
        sale.saleEnd = _saleEnd;
        sale.tokenPriceInUSD = _tokenPriceInUSD;

        // Deposit in AVAX, sent during the registration
        registrationDepositAVAX = _registrationDepositAVAX;
        // Set portion vesting precision
        portionVestingPrecision = _portionVestingPrecision;
        // Set staking round id
        stakingRoundId = _stakingRoundId;
        // Set booster round id
        boosterRoundId = _stakingRoundId.add(1);

        // Emit event
        emit SaleCreated(
            sale.saleOwner,
            sale.tokenPriceInAVAX,
            sale.amountOfTokensToSell,
            sale.saleEnd,
            sale.tokenPriceInUSD
        );
    }

    /// @notice  If sale supports early withdrawals to Dexalot.
    function setAndSupportDexalotPortfolio(
        address _dexalotPortfolio,
        uint256 _dexalotUnlockTime
    )
    external
    onlyAdmin
    {
        require(address(dexalotPortfolio) == address(0x0), "Dexalot Portfolio already set.");
        require(_dexalotPortfolio != address(0x0), "Cannot set zero address as Dexalot Portfolio.");
        dexalotPortfolio = IDexalotPortfolio(_dexalotPortfolio);
        dexalotUnlockTime = _dexalotUnlockTime;
        supportsDexalotWithdraw = true;
    }

    // @notice     Function to retroactively set sale token address, can be called only once,
    //             after initial contract creation has passed. Added as an options for teams which
    //             are not having token at the moment of sale launch.
    function setSaleToken(
        address saleToken
    )
        external
        onlyAdmin
        onlyIfGateOpen
    {
        sale.token = IERC20(saleToken);
    }


    /// @notice     Function to set registration period parameters
    function setRegistrationTime(
        uint256 _registrationTimeStarts,
        uint256 _registrationTimeEnds
    )
        external
        onlyAdmin
        onlyIfGateOpen
    {
        // Require that the sale is created
        require(sale.isCreated);
        require(
            _registrationTimeStarts >= block.timestamp &&
                _registrationTimeEnds > _registrationTimeStarts
        );
        require(_registrationTimeEnds < sale.saleEnd);

        if (roundIds.length > 0) {
            require(
                _registrationTimeEnds < roundIdToRound[roundIds[0]].startTime
            );
        }

        // Set registration start and end time
        registration.registrationTimeStarts = _registrationTimeStarts;
        registration.registrationTimeEnds = _registrationTimeEnds;

        emit RegistrationTimeSet(
            registration.registrationTimeStarts,
            registration.registrationTimeEnds
        );
    }

    /// @notice     Setting rounds for sale.
    function setRounds(
        uint256[] calldata startTimes,
        uint256[] calldata maxParticipations
    )
        external
        onlyAdmin
    {
        require(sale.isCreated);
        require(
            startTimes.length == maxParticipations.length,
            "setRounds: Bad input."
        );
        require(roundIds.length == 0, "setRounds: Rounds are set already.");
        require(startTimes.length > 0);

        uint256 lastTimestamp = 0;

        require(startTimes[0] > registration.registrationTimeEnds);
        require(startTimes[0] >= block.timestamp);

        for (uint256 i = 0; i < startTimes.length; i++) {
            require(startTimes[i] < sale.saleEnd);
            require(maxParticipations[i] > 0);
            require(startTimes[i] > lastTimestamp);
            lastTimestamp = startTimes[i];

            // Compute round Id
            uint256 roundId = i + 1;

            // Push id to array of ids
            roundIds.push(roundId);

            // Create round
            Round memory round = Round(startTimes[i], maxParticipations[i]);

            // Map round id to round
            roundIdToRound[roundId] = round;

            // Fire event
            emit RoundAdded(roundId, round.startTime, round.maxParticipation);
        }
    }

    /// @notice     Registration for sale.
    /// @param      signature is the message signed by the backend
    /// @param      roundId is the round for which user expressed interest to participate
    function registerForSale(bytes memory signature, uint256 roundId)
        external
        payable
    {
        require(
            msg.value == registrationDepositAVAX,
            "Registration deposit does not match."
        );
        require(roundId != 0, "Round ID can not be 0.");
        require(roundId <= roundIds.length, "Invalid round id");
        require(
            block.timestamp >= registration.registrationTimeStarts &&
                block.timestamp <= registration.registrationTimeEnds,
            "Registration gate is closed."
        );
        require(
            checkRegistrationSignature(signature, msg.sender, roundId),
            "Invalid signature"
        );
        require(
            addressToRoundRegisteredFor[msg.sender] == 0,
            "User can not register twice."
        );

        // Rounds are 1,2,3
        addressToRoundRegisteredFor[msg.sender] = roundId;
        // Special cases for staking round
        if (roundId == stakingRoundId) {
            // Lock users stake
            allocationStakingContract.setTokensUnlockTime(
                0,
                msg.sender,
                sale.saleEnd
            );
        }
        // Increment number of registered users
        registration.numberOfRegistrants++;
        // Increase earnings from registration fees
        registrationFees = registrationFees.add(msg.value);
        // Emit Registration event
        emit UserRegistered(msg.sender, roundId);
    }

    /// @notice     Admin function, to update token price before sale to match the closest $ desired rate.
    /// @dev        This will be updated with an oracle during the sale every N minutes, so the users will always
    ///             pay initialy set $ value of the token. This is to reduce reliance on the AVAX volatility.
    function updateTokenPriceInAVAX(uint256 price) external onlyAdmin {
        // Zero check on the first set
        if(sale.tokenPriceInAVAX != 0) {
            // Require that function params are properly set
            require(
                updateTokenPriceInAVAXTimeLimit != 0 && updateTokenPriceInAVAXPercentageThreshold != 0,
                "Function params not set."
            );

            // Require that the price does not differ more than 'N%' from previous one
            uint256 maxPriceChange = sale.tokenPriceInAVAX.mul(updateTokenPriceInAVAXPercentageThreshold).div(100);
            require(
                price < sale.tokenPriceInAVAX.add(maxPriceChange) &&
                price > sale.tokenPriceInAVAX.sub(maxPriceChange),
                "Price differs too much from the previous."
            );

            // Require that 'N' time has passed since last call
            require(
                updateTokenPriceInAVAXLastCallTimestamp.add(updateTokenPriceInAVAXTimeLimit) < block.timestamp,
                "Not enough time passed since last call."
            );
        }

        // Set latest call time to current timestamp
        updateTokenPriceInAVAXLastCallTimestamp = block.timestamp;

        // Allowing oracle to run and change the sale value
        sale.tokenPriceInAVAX = price;
        emit TokenPriceSet(price);
    }

    /// @notice     Admin function to postpone the sale
    function postponeSale(uint256 timeToShift) external onlyAdmin {
        require(
            block.timestamp < roundIdToRound[roundIds[0]].startTime,
            "1st round already started."
        );
        // Iterate through all registered rounds and postpone them
        for (uint256 i = 0; i < roundIds.length; i++) {
            Round storage round = roundIdToRound[roundIds[i]];
            // Require that timeToShift does not extend sale over it's end
            require(
                round.startTime.add(timeToShift) < sale.saleEnd,
                "Start time can not be greater than end time."
            );
            // Postpone sale
            round.startTime = round.startTime.add(timeToShift);
        }
    }

    /// @notice     Function to extend registration period
    function extendRegistrationPeriod(uint256 timeToAdd) external onlyAdmin {
        require(
            registration.registrationTimeEnds.add(timeToAdd) <
                roundIdToRound[roundIds[0]].startTime,
            "Registration period overflows sale start."
        );

        registration.registrationTimeEnds = registration
            .registrationTimeEnds
            .add(timeToAdd);
    }

    /// @notice     Admin function to set max participation cap per round
    function setCapPerRound(uint256[] calldata rounds, uint256[] calldata caps)
        external
        onlyAdmin
    {
        // Require that round has not already started
        require(
            block.timestamp < roundIdToRound[roundIds[0]].startTime,
            "1st round already started."
        );
        require(rounds.length == caps.length, "Arrays length is different.");

        // Set max participation per round
        for (uint256 i = 0; i < rounds.length; i++) {
            require(caps[i] > 0, "Can't set max participation to 0");

            Round storage round = roundIdToRound[rounds[i]];
            round.maxParticipation = caps[i];

            emit MaxParticipationSet(rounds[i], round.maxParticipation);
        }
    }

    // Function for owner to deposit tokens, can be called only once.
    function depositTokens()
        external
        onlySaleOwner
        onlyIfGateOpen
    {
        // Require that setSaleParams was called
        require(
            sale.amountOfTokensToSell > 0,
            "Sale parameters not set."
        );

        // Require that tokens are not deposited
        require(
            !sale.tokensDeposited,
            "Tokens already deposited."
        );

        // Mark that tokens are deposited
        sale.tokensDeposited = true;

        // Perform safe transfer
        sale.token.safeTransferFrom(
            msg.sender,
            address(this),
            sale.amountOfTokensToSell
        );
    }

    // Participate function for collateral auto-buy
    function autoParticipate(
        address user,
        uint256 amount,
        uint256 amountXavaToBurn,
        uint256 roundId
    ) external payable {
        require(msg.sender == address(collateral), "Only collateral contract may call this function.");
        require(admin.isAdmin(tx.origin), "Call must originate from an admin.");
        _participate(user, msg.value, amount, amountXavaToBurn, roundId);
    }

    // Participate function for manual participation
    function participate(
        uint256 amount,
        uint256 amountXavaToBurn,
        uint256 roundId,
        bytes calldata signature,
        uint256 signatureExpirationTimestamp
    ) external payable {
        require(msg.sender == tx.origin, "Allow only direct calls.");
        // Require that user doesn't have autoBuy activated
        require(!collateral.saleAutoBuyers(address(this), msg.sender), "Cannot participate manually, autoBuy activated.");
        // Verify the signature
        require(
            checkParticipationSignature(
                signature,
                msg.sender,
                amount,
                amountXavaToBurn,
                roundId,
                signatureExpirationTimestamp
            ),
            "Invalid signature. Verification failed"
        );

        // Check if signature has expired
        require(block.timestamp < signatureExpirationTimestamp, "Signature expired.");

        _participate(msg.sender, msg.value, amount, amountXavaToBurn, roundId);
    }

    // Function to participate in the sales
    function _participate(
        address user,
        uint256 amountAVAX,
        uint256 amount,
        uint256 amountXavaToBurn,
        uint256 roundId
    ) internal {

        require(roundId != 0, "Round can not be 0.");

        require(
            amount <= roundIdToRound[roundId].maxParticipation,
            "Overflowing maximal participation for this round."
        );

        // User must have registered for the round in advance
        require(
            addressToRoundRegisteredFor[user] == roundId,
            "Not registered for this round"
        );

        // Check user haven't participated before
        require(!isParticipated[user], "User can participate only once.");

        // Get current active round
        uint256 currentRound = getCurrentRound();

        // Assert that
        require(
            roundId == currentRound,
            "You can not participate in this round."
        );

        // Compute the amount of tokens user is buying
        uint256 amountOfTokensBuying =
            (amountAVAX).mul(uint(10) ** IERC20Metadata(address(sale.token)).decimals()).div(sale.tokenPriceInAVAX);

        // Must buy more than 0 tokens
        require(amountOfTokensBuying > 0, "Can't buy 0 tokens");

        // Check in terms of user allo
        require(
            amountOfTokensBuying <= amount,
            "Trying to buy more than allowed."
        );

        // Require that amountOfTokensBuying is less than sale token leftover cap
        require(
            amountOfTokensBuying <= sale.amountOfTokensToSell.sub(sale.totalTokensSold),
            "Trying to buy more than contract has."
        );

        // Increase amount of sold tokens
        sale.totalTokensSold = sale.totalTokensSold.add(amountOfTokensBuying);

        // Increase amount of AVAX raised
        sale.totalAVAXRaised = sale.totalAVAXRaised.add(amountAVAX);

        // Empty bool array used to be set as initial for 'isPortionWithdrawn' and 'isPortionWithdrawnToDexalot'
        // Size determined by number of sale portions
        bool[] memory _empty = new bool[](
            vestingPortionsUnlockTime.length
        );

        // Create participation object
        Participation memory p = Participation({
            amountBought: amountOfTokensBuying,
            amountAVAXPaid: amountAVAX,
            timeParticipated: block.timestamp,
            roundId: roundId,
            isPortionWithdrawn: _empty,
            isPortionWithdrawnToDexalot: _empty,
            isParticipationBoosted: false,
            boostedAmountAVAXPaid: 0,
            boostedAmountBought: 0
        });

        // Staking round only.
        if (roundId == stakingRoundId) {
            // Burn XAVA from this user.
            allocationStakingContract.redistributeXava(
                0,
                user,
                amountXavaToBurn
            );
        }

        // Add participation for user.
        userToParticipation[user] = p;
        // Mark user is participated
        isParticipated[user] = true;
        // Increment number of participants in the Sale.
        numberOfParticipants++;
        // Decrease of available registration fees
        registrationFees = registrationFees.sub(registrationDepositAVAX);
        // Transfer registration deposit amount in AVAX back to the users.
        safeTransferAVAX(user, registrationDepositAVAX);

        emit RegistrationAVAXRefunded(user, registrationDepositAVAX);
        emit TokensSold(user, amountOfTokensBuying);
    }

    function boostParticipation(
        address user,
        uint256 amount,
        uint256 amountXavaToBurn,
        uint256 roundId
    ) external payable {
        require(msg.sender == address(collateral), "Only collateral contract may call this function.");
        require(admin.isAdmin(tx.origin), "Call must originate from an admin.");
        require(roundId == boosterRoundId && roundId == getCurrentRound(), "Invalid round.");

        // Check user has participated before
        require(isParticipated[user], "User needs to participate first.");

        Participation storage p = userToParticipation[user];
        require(!p.isParticipationBoosted, "User's participation already boosted.");
        // Mark participation as boosted
        p.isParticipationBoosted = true;

        // Compute the amount of tokens user is buying
        uint256 amountOfTokensBuying = (msg.value).mul(one).div(
            sale.tokenPriceInAVAX
        );

        require(amountOfTokensBuying < amount, "Trying to buy more than allowed.");

        require(
            amountOfTokensBuying <= roundIdToRound[stakingRoundId].maxParticipation,
            "Overflowing maximal participation for this round."
        );

        // Add msg.value to boosted avax paid
        p.boostedAmountAVAXPaid = msg.value;
        // Add amountOfTokensBuying as boostedAmount
        p.boostedAmountBought = amountOfTokensBuying;


        // Increase amount of sold tokens
        sale.totalTokensSold = sale.totalTokensSold.add(amountOfTokensBuying);

        // Increase amount of AVAX raised
        sale.totalAVAXRaised = sale.totalAVAXRaised.add(msg.value);

        // Burn / Redistribute XAVA from this user.
        allocationStakingContract.redistributeXava(
            0,
            user,
            amountXavaToBurn
        );

        // Emit participation boosted event
        emit ParticipationBoosted(user, p.boostedAmountAVAXPaid, p.boostedAmountBought);
    }

    /// Users can claim their participation
    function withdrawTokens(uint256 portionId) external {
        require(
            portionId < vestingPercentPerPortion.length,
            "Portion id out of range."
        );

        // Retrieve participation from storage
        Participation storage p = userToParticipation[msg.sender];

        require(
            !p.isPortionWithdrawn[portionId] && vestingPortionsUnlockTime[portionId] <= block.timestamp,
            "Tokens already withdrawn or portion not unlocked yet."
        );

        // Mark portion as withdrawn
        p.isPortionWithdrawn[portionId] = true;

        // Compute amount withdrawing
        uint256 amountWithdrawing = p
            .amountBought
            .mul(vestingPercentPerPortion[portionId])
            .div(portionVestingPrecision);

        // Withdraw percent which is unlocked at that portion
        if(amountWithdrawing > 0) {
            // Transfer tokens to user
            sale.token.safeTransfer(msg.sender, amountWithdrawing);
            emit TokensWithdrawn(msg.sender, amountWithdrawing);
        }
    }

    /// Users can deposit their participation to Dexalot Portfolio
    /// @dev first portion can be deposited before it's unlocking time, while others can only after
    function withdrawTokensToDexalot(uint256 portionId) external {

        // Security check
        performDexalotChecks();

        require(
            portionId < vestingPercentPerPortion.length,
            "Portion id out of range."
        );

        // Retrieve participation from storage
        Participation storage p = userToParticipation[msg.sender];

        // Require that portion is not withdrawn
        require(!p.isPortionWithdrawn[portionId], "Portion already withdrawn.");

        if(portionId > 0) {
            require(
                vestingPortionsUnlockTime[portionId] <= block.timestamp,
                "Portion not unlocked yet."
            );
        } // modifier checks for portionId == 0 case

        // Mark portion as withdrawn
        p.isPortionWithdrawn[portionId] = true;
        // Mark portion as withdrawn to dexalot
        p.isPortionWithdrawnToDexalot[portionId] = true;

        // Compute amount withdrawing
        uint256 amountWithdrawing = p
            .amountBought
            .mul(vestingPercentPerPortion[portionId])
            .div(portionVestingPrecision);

        // Withdraw percent which is unlocked at that portion
        if(amountWithdrawing > 0) {
            // Transfer tokens to user's wallet prior to dexalot deposit
            sale.token.safeTransfer(msg.sender, amountWithdrawing);

            // Deposit tokens to dexalot contract - Withdraw from sale contract
            dexalotPortfolio.depositTokenFromContract(
                msg.sender, getTokenSymbolBytes32(), amountWithdrawing
            );
            // Trigger event
            emit TokensWithdrawnToDexalot(msg.sender, amountWithdrawing);
        }
    }

    // Expose function where user can withdraw multiple unlocked portions at once.
    function withdrawMultiplePortions(uint256 [] calldata portionIds) external {
        uint256 totalToWithdraw = 0;

        // Retrieve participation from storage
        Participation storage p = userToParticipation[msg.sender];

        for(uint i=0; i < portionIds.length; i++) {
            uint256 portionId = portionIds[i];
            require(portionId < vestingPercentPerPortion.length);

            if (
                !p.isPortionWithdrawn[portionId] &&
                vestingPortionsUnlockTime[portionId] <= block.timestamp
            ) {
                // Mark participation as withdrawn
                p.isPortionWithdrawn[portionId] = true;
                // Compute amount withdrawing
                uint256 amountWithdrawing = p
                    .amountBought
                    .mul(vestingPercentPerPortion[portionId])
                    .div(portionVestingPrecision);
                // Withdraw percent which is unlocked at that portion
                totalToWithdraw = totalToWithdraw.add(amountWithdrawing);
            }
        }

        if(totalToWithdraw > 0) {
            // Transfer tokens to user
            sale.token.safeTransfer(msg.sender, totalToWithdraw);
            // Trigger an event
            emit TokensWithdrawn(msg.sender, totalToWithdraw);
        }
    }

    /// Expose function where user can withdraw multiple unlocked portions to Dexalot Portfolio at once
    /// @dev first portion can be deposited before it's unlocking time, while others can only after
    function withdrawMultiplePortionsToDexalot(uint256 [] calldata portionIds) external {

        // Security check
        performDexalotChecks();

        uint256 totalToWithdraw = 0;

        // Retrieve participation from storage
        Participation storage p = userToParticipation[msg.sender];

        for(uint i=0; i < portionIds.length; i++) {
            uint256 portionId = portionIds[i];
            require(portionId < vestingPercentPerPortion.length);

            bool eligible;

            if(!p.isPortionWithdrawn[portionId]) {
                if(portionId > 0) {
                    if(vestingPortionsUnlockTime[portionId] <= block.timestamp) {
                        eligible = true;
                    }
                } else { // if portion id == 0
                    eligible = true;
                } // modifier checks for portionId == 0 case
            }

            if(eligible) {
                // Mark participation as withdrawn
                p.isPortionWithdrawn[portionId] = true;
                // Mark portion as withdrawn to dexalot
                p.isPortionWithdrawnToDexalot[portionId] = true;
                // Compute amount withdrawing
                uint256 amountWithdrawing = p
                    .amountBought
                    .mul(vestingPercentPerPortion[portionId])
                    .div(portionVestingPrecision);
                // Withdraw percent which is unlocked at that portion
                totalToWithdraw = totalToWithdraw.add(amountWithdrawing);
            }
        }

        if(totalToWithdraw > 0) {
            // Transfer tokens to user's wallet prior to dexalot deposit
            sale.token.safeTransfer(msg.sender, totalToWithdraw);

            // Deposit tokens to dexalot contract - Withdraw from sale contract
            dexalotPortfolio.depositTokenFromContract(
                msg.sender, getTokenSymbolBytes32(), totalToWithdraw
            );

            // Trigger an event
            emit TokensWithdrawnToDexalot(msg.sender, totalToWithdraw);
        }
    }

    // Internal function to handle safe transfer
    function safeTransferAVAX(address to, uint256 value) internal {
        (bool success, ) = to.call{value: value}(new bytes(0));
        require(success);
    }

    /// Function to withdraw all the earnings and the leftover of the sale contract.
    function withdrawEarningsAndLeftover() external onlySaleOwner {
        withdrawEarningsInternal();
        withdrawLeftoverInternal();
    }

    // Function to withdraw only earnings
    function withdrawEarnings() external onlySaleOwner {
        withdrawEarningsInternal();
    }

    // Function to withdraw only leftover
    function withdrawLeftover() external onlySaleOwner {
        withdrawLeftoverInternal();
    }

    // Function to withdraw earnings
    function withdrawEarningsInternal() internal  {
        // Make sure sale ended
        require(block.timestamp >= sale.saleEnd);

        // Make sure owner can't withdraw twice
        require(!sale.earningsWithdrawn);
        sale.earningsWithdrawn = true;
        // Earnings amount of the owner in AVAX
        uint256 totalProfit = sale.totalAVAXRaised;

        safeTransferAVAX(msg.sender, totalProfit);
    }

    // Function to withdraw leftover
    function withdrawLeftoverInternal() internal {
        // Make sure sale ended
        require(block.timestamp >= sale.saleEnd);

        // Make sure owner can't withdraw twice
        require(!sale.leftoverWithdrawn);
        sale.leftoverWithdrawn = true;

        // Amount of tokens which are not sold
        uint256 leftover = sale.amountOfTokensToSell.sub(sale.totalTokensSold);

        if (leftover > 0) {
            sale.token.safeTransfer(msg.sender, leftover);
        }
    }

    // Function after sale for admin to withdraw registration fees if there are any left.
    function withdrawRegistrationFees() external onlyAdmin {
        require(block.timestamp >= sale.saleEnd, "Require that sale has ended.");
        require(registrationFees > 0, "No earnings from registration fees.");

        // Transfer AVAX to the admin wallet.
        safeTransferAVAX(msg.sender, registrationFees);
        // Set registration fees to be 0
        registrationFees = 0;
    }

    // Function where admin can withdraw all unused funds.
    function withdrawUnusedFunds() external onlyAdmin {
        uint256 balanceAVAX = address(this).balance;

        uint256 totalReservedForRaise = sale.earningsWithdrawn ? 0 : sale.totalAVAXRaised;

        safeTransferAVAX(
            msg.sender,
            balanceAVAX.sub(totalReservedForRaise.add(registrationFees))
        );
    }

    /// @notice     Get current round in progress.
    ///             If 0 is returned, means sale didn't start or it's ended.
    function getCurrentRound() public view returns (uint256) {
        uint256 i = 0;
        if (block.timestamp < roundIdToRound[roundIds[0]].startTime) {
            return 0; // Sale didn't start yet.
        }

        while (
            (i + 1) < roundIds.length &&
            block.timestamp > roundIdToRound[roundIds[i + 1]].startTime
        ) {
            i++;
        }

        if (block.timestamp >= sale.saleEnd) {
            return 0; // Means sale is ended
        }

        return roundIds[i];
    }

    /// @notice     Check signature user submits for registration.
    /// @param      signature is the message signed by the trusted entity (backend)
    /// @param      user is the address of user which is registering for sale
    /// @param      roundId is the round for which user is submitting registration
    function checkRegistrationSignature(
        bytes memory signature,
        address user,
        uint256 roundId
    ) public view returns (bool) {
        bytes32 hash = keccak256(
            abi.encodePacked(user, roundId, address(this))
        );
        bytes32 messageHash = hash.toEthSignedMessageHash();
        return admin.isAdmin(messageHash.recover(signature));
    }

    /// @notice     Check who signed the message
    /// @param      signature is the message allowing user to participate in sale
    /// @param      user is the address of user for which we're signing the message
    /// @param      amount is the maximal amount of tokens user can buy
    /// @param      roundId is the Id of the round user is participating.
    function checkParticipationSignature(
        bytes memory signature,
        address user,
        uint256 amount,
        uint256 amountXavaToBurn,
        uint256 roundId,
        uint256 signatureExpirationTimestamp
    ) public view returns (bool) {
        bytes32 hash = keccak256(
            abi.encodePacked(
                user,
                amount,
                amountXavaToBurn,
                roundId,
                signatureExpirationTimestamp,
                address(this)
            )
        );
        bytes32 messageHash = hash.toEthSignedMessageHash();
        return admin.isAdmin(messageHash.recover(signature));
    }

    /// @notice     Function to get participation for passed user address
    function getParticipation(address _user)
        external
        view
        returns (
            uint256,
            uint256,
            uint256,
            uint256,
            bool[] memory,
            bool[] memory,
            bool,
            uint256,
            uint256
        )
    {
        Participation memory p = userToParticipation[_user];
        return (
            p.amountBought,
            p.amountAVAXPaid,
            p.timeParticipated,
            p.roundId,
            p.isPortionWithdrawn,
            p.isPortionWithdrawnToDexalot,
            p.isParticipationBoosted,
            p.boostedAmountBought,
            p.boostedAmountAVAXPaid
        );
    }

    /// @notice     Function to get number of registered users for sale
    function getNumberOfRegisteredUsers() external view returns (uint256) {
        return registration.numberOfRegistrants;
    }

    /// @notice     Function to get all info about vesting.
    function getVestingInfo()
        external
        view
        returns (uint256[] memory, uint256[] memory)
    {
        return (vestingPortionsUnlockTime, vestingPercentPerPortion);
    }

    /// @notice     Function to remove stuck tokens from sale contract
    function removeStuckTokens(
        address token,
        address beneficiary
    )
        external
        onlyAdmin
    {
        // Require that token address does not match with sale token
        require(token != address(sale.token), "Cannot withdraw official sale token.");
        // Safe transfer token from sale contract to beneficiary
        IERC20(token).safeTransfer(beneficiary, IERC20(token).balanceOf(address(this)));
    }

    /// @notice     Function to set params for updatePriceInAVAX function
    function setUpdateTokenPriceInAVAXParams(
        uint8 _updateTokenPriceInAVAXPercentageThreshold,
        uint256 _updateTokenPriceInAVAXTimeLimit
    )
        external
        onlyAdmin
        onlyIfGateOpen
    {
        // Require that arguments don't equal zero
        require(
            _updateTokenPriceInAVAXTimeLimit != 0 && _updateTokenPriceInAVAXPercentageThreshold != 0,
            "Cannot set zero value."
        );
        // Require that percentage threshold is less or equal 100%
        require(
            _updateTokenPriceInAVAXPercentageThreshold <= 100,
            "Percentage threshold cannot be higher than 100%"
        );
        // Set new values
        updateTokenPriceInAVAXPercentageThreshold = _updateTokenPriceInAVAXPercentageThreshold;
        updateTokenPriceInAVAXTimeLimit = _updateTokenPriceInAVAXTimeLimit;
    }

    /// @notice     Function to secure dexalot portfolio interactions
    function performDexalotChecks() internal view {
        require(
            supportsDexalotWithdraw,
            "Dexalot Portfolio withdrawal not supported."
        );
        require(
            block.timestamp >= dexalotUnlockTime,
            "Dexalot Portfolio withdrawal not unlocked."
        );
    }

    /// @notice     Function to get sale.token symbol and parse as bytes32
    function getTokenSymbolBytes32() internal view returns (bytes32 _symbol) {
        // get token symbol as string memory
        string memory symbol = IERC20Metadata(address(sale.token)).symbol();
        // parse token symbol to bytes32 format - to fit dexalot function interface
        assembly {
            _symbol := mload(add(symbol, 32))
        }
    }

    /// @notice     Function close setter gate after all params are set
    function closeGate() external onlyAdmin onlyIfGateOpen {
        // Require that sale is created
        require(sale.isCreated, "closeGate: Sale not created.");
        // Require that sale token is set
        require(address(sale.token) != address(0), "closeGate: Token not set.");
        // Require that tokens were deposited
        require(sale.tokensDeposited, "closeGate: Tokens not deposited.");
        // Require that token price updating params are set
        require(
            updateTokenPriceInAVAXPercentageThreshold != 0 && updateTokenPriceInAVAXTimeLimit != 0,
            "closeGate: Params for updateTokenPriceInAvax not set."
        );
        // Require that registration times are set
        require(
            registration.registrationTimeStarts != 0 && registration.registrationTimeEnds != 0,
            "closeGate: Registration params not set."
        );

        // Close the gate
        gateClosed = true;
        emit GateClosed(block.timestamp);
    }

    // Function to act as a fallback and handle receiving AVAX.
    receive() external payable {

    }
}<|MERGE_RESOLUTION|>--- conflicted
+++ resolved
@@ -169,12 +169,8 @@
     );
     event RegistrationAVAXRefunded(address user, uint256 amountRefunded);
     event TokensWithdrawnToDexalot(address user, uint256 amount);
-<<<<<<< HEAD
     event GateClosed(uint256 time);
-    event ParticipationBoosted(address user, uint256 amount);
-=======
     event ParticipationBoosted(address user, uint256 amountAVAX, uint256 amountTokens);
->>>>>>> aa538e88
 
     // Constructor replacement for upgradable contracts
     function initialize(
