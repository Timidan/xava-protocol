// "SPDX-License-Identifier: UNLICENSED"
pragma solidity 0.6.12;

import "../interfaces/IAdmin.sol";

contract SalesFactory {

    // Admin contract
    IAdmin public admin;
    // Allocation staking contract address
    address public allocationStaking;
<<<<<<< HEAD
    // Official sale creation flag
=======
    address public collateral;

>>>>>>> 3a7b8e5a
    mapping (address => bool) public isSaleCreatedThroughFactory;
    // Expose so query can be possible only by position as well
    address [] public allSales;
    // Latest sale implementation contract address
    address implementation;

    // Events
    event SaleDeployed(address saleContract);
    event ImplementationChanged(address implementation);
    event AllocationStakingSet(address allocationStaking);

    // Restricting calls only to sale admin
    modifier onlyAdmin {
        require(admin.isAdmin(msg.sender), "Only Admin can deploy sales");
        _;
    }

    constructor (address _adminContract, address _allocationStaking, address _collateral) public {
        admin = IAdmin(_adminContract);
        allocationStaking = _allocationStaking;
<<<<<<< HEAD
        emit AllocationStakingSet(allocationStaking);
=======
        collateral = _collateral;
>>>>>>> 3a7b8e5a
    }

    /// @notice     Set allocation staking contract address
    function setAllocationStaking(address _allocationStaking) external onlyAdmin {
        require(_allocationStaking != address(0));
        allocationStaking = _allocationStaking;
    }

    /// @notice     Admin function to deploy a new sale
    function deploySale()
    external
    onlyAdmin
    {
<<<<<<< HEAD
        // Deploy sale clone
        address sale;
        // Inline assembly works only with local vars
        address imp = implementation;

        // solhint-disable-next-line no-inline-assembly
        assembly {
            let ptr := mload(0x40)
            mstore(ptr, 0x3d602d80600a3d3981f3363d3d373d3d3d363d73000000000000000000000000)
            mstore(add(ptr, 0x14), shl(0x60, imp))
            mstore(add(ptr, 0x28), 0x5af43d82803e903d91602b57fd5bf30000000000000000000000000000000000)
            sale := create(0, ptr, 0x37)
        }

        // Require that sale was created
        require(sale != address(0), "Sale creation failed");

        // Initialize sale
        (bool success, ) = sale.call(abi.encodeWithSignature("initialize(address,address)", address(admin), allocationStaking));
        require(success, "Initialization failed.");
=======
        AvalaunchSale sale = new AvalaunchSale(address(admin), allocationStaking, collateral);
>>>>>>> 3a7b8e5a

        // Mark sale as created through official factory
        isSaleCreatedThroughFactory[sale] = true;
        // Add sale to allSales
        allSales.push(sale);

        // Emit relevant event
        emit SaleDeployed(sale);
    }

    /// @notice     Function to return number of pools deployed
    function getNumberOfSalesDeployed() external view returns (uint) {
        return allSales.length;
    }

    /// @notice     Get most recently deployed sale
    function getLastDeployedSale() external view returns (address) {
        if(allSales.length > 0) {
            // Return the sale address
            return allSales[allSales.length - 1];
        }
        return address(0);
    }

    /// @notice     Function to get all sales between indexes
    function getAllSales(uint startIndex, uint endIndex) external view returns (address[] memory) {
        // Require valid index input
        require(endIndex > startIndex, "Invalid index range.");

        // Create new array for sale addresses
        address[] memory sales = new address[](endIndex - startIndex);
        uint index = 0;

        // Fill the array with sale addresses
        for(uint i = startIndex; i < endIndex; i++) {
            sales[index] = allSales[i];
            index++;
        }

        return sales;
    }

    /// @notice     Function to set the latest sale implementation contract
    function setImplementation(address _implementation) external onlyAdmin {
        require(
            _implementation != implementation,
            "Given implementation is same as current."
        );
        implementation = _implementation;
        emit ImplementationChanged(implementation);
    }
}<|MERGE_RESOLUTION|>--- conflicted
+++ resolved
@@ -9,12 +9,9 @@
     IAdmin public admin;
     // Allocation staking contract address
     address public allocationStaking;
-<<<<<<< HEAD
+    // Collateral contract address
+    address public collateral;
     // Official sale creation flag
-=======
-    address public collateral;
-
->>>>>>> 3a7b8e5a
     mapping (address => bool) public isSaleCreatedThroughFactory;
     // Expose so query can be possible only by position as well
     address [] public allSales;
@@ -35,11 +32,8 @@
     constructor (address _adminContract, address _allocationStaking, address _collateral) public {
         admin = IAdmin(_adminContract);
         allocationStaking = _allocationStaking;
-<<<<<<< HEAD
         emit AllocationStakingSet(allocationStaking);
-=======
         collateral = _collateral;
->>>>>>> 3a7b8e5a
     }
 
     /// @notice     Set allocation staking contract address
@@ -53,7 +47,6 @@
     external
     onlyAdmin
     {
-<<<<<<< HEAD
         // Deploy sale clone
         address sale;
         // Inline assembly works only with local vars
@@ -72,11 +65,8 @@
         require(sale != address(0), "Sale creation failed");
 
         // Initialize sale
-        (bool success, ) = sale.call(abi.encodeWithSignature("initialize(address,address)", address(admin), allocationStaking));
+        (bool success, ) = sale.call(abi.encodeWithSignature("initialize(address,address,address)", address(admin), allocationStaking, collateral));
         require(success, "Initialization failed.");
-=======
-        AvalaunchSale sale = new AvalaunchSale(address(admin), allocationStaking, collateral);
->>>>>>> 3a7b8e5a
 
         // Mark sale as created through official factory
         isSaleCreatedThroughFactory[sale] = true;
