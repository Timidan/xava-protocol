// SPDX-License-Identifier: MIT
pragma solidity 0.6.12;

import "@openzeppelin/contracts/token/ERC20/IERC20.sol";
import "@openzeppelin/contracts/token/ERC20/SafeERC20.sol";
import "@openzeppelin/contracts/math/SafeMath.sol";
import "@openzeppelin/contracts/access/Ownable.sol";
import "./interfaces/ISalesFactory.sol";


contract AllocationStaking is Ownable {

    using SafeMath for uint256;
    using SafeERC20 for IERC20;

    // Info of each user.
    struct UserInfo {
        uint256 amount;     // How many LP tokens the user has provided.
        uint256 rewardDebt; // Reward debt. See explanation below.
    }

    // Info of each pool.
    struct PoolInfo {
        IERC20 lpToken;             // Address of LP token contract.
        uint256 allocPoint;         // How many allocation points assigned to this pool. ERC20s to distribute per block.
        uint256 lastRewardTimestamp;    // Last timstamp that ERC20s distribution occurs.
        uint256 accERC20PerShare;   // Accumulated ERC20s per share, times 1e36.
        uint256 totalDeposits; // Total amount of tokens deposited at the moment (staked)
    }

    // Address of the ERC20 Token contract.
    IERC20 public erc20;

    // The total amount of ERC20 that's paid out as reward.
    uint256 public paidOut = 0;

    // ERC20 tokens rewarded per second.
    uint256 public rewardPerSecond;

    // Total rewards added to farm
    uint256 public totalRewards;

    uint256 public depositFeePrecision = 10e6;

    uint256 public depositFeePercent;

    // Total XAVA redistributed between stakers
    uint256 public totalXavaRedistributed;

    // Address of sales factory contract
    ISalesFactory public salesFactory;

    // Info of each pool.
    PoolInfo[] public poolInfo;

    // Info of each user that stakes LP tokens.
    mapping (uint256 => mapping (address => UserInfo)) public userInfo;

    // Total allocation points. Must be the sum of all allocation points in all pools.
    uint256 public totalAllocPoint = 0;

    // The timestamp when farming starts.
    uint256 public startTimestamp;

    // The timestamp when farming ends.
    uint256 public endTimestamp;

    event Deposit(address indexed user, uint256 indexed pid, uint256 amount);
    event Withdraw(address indexed user, uint256 indexed pid, uint256 amount);
    event EmergencyWithdraw(address indexed user, uint256 indexed pid, uint256 amount);
    event DepositFeeSet(uint256 depositFeePercent, uint256 depositFeePrecision);


    modifier onlyVerifiedSales {
        require(salesFactory.isSaleCreatedThroughFactory(msg.sender), "Sale not created through factory.");
        _;
    }


    constructor(
        IERC20 _erc20, uint256 _rewardPerSecond, uint256 _startTimestamp, address _salesFactory, uint256 _depositFeePercent
    ) public {
        erc20 = _erc20;
        rewardPerSecond = _rewardPerSecond;
        startTimestamp = _startTimestamp;
        endTimestamp = _startTimestamp;
        // Create sales factory contract
        salesFactory = ISalesFactory(_salesFactory);
        depositFeePercent = _depositFeePercent;
    }

    // Number of LP pools
    function poolLength() external view returns (uint256) {
        return poolInfo.length;
    }

    // Fund the farm, increase the end block
    function fund(uint256 _amount) public {
        require(block.timestamp < endTimestamp, "fund: too late, the farm is closed");
        erc20.safeTransferFrom(address(msg.sender), address(this), _amount);
        endTimestamp += _amount.div(rewardPerSecond);
        totalRewards = totalRewards.add(_amount);
    }

    // Add a new lp to the pool. Can only be called by the owner.
    // DO NOT add the same LP token more than once. Rewards will be messed up if you do.
    function add(uint256 _allocPoint, IERC20 _lpToken, bool _withUpdate) public onlyOwner {
        if (_withUpdate) {
            massUpdatePools();
        }
        uint256 lastRewardTimestamp = block.timestamp > startTimestamp ? block.timestamp : startTimestamp;
        totalAllocPoint = totalAllocPoint.add(_allocPoint);
        poolInfo.push(PoolInfo({
        lpToken: _lpToken,
        allocPoint: _allocPoint,
        lastRewardTimestamp: lastRewardTimestamp,
        accERC20PerShare: 0,
        totalDeposits: 0
        }));
    }

    // Set deposit fee
    function setDepositFee(uint256 _depositFeePercent, uint256 _depositFeePrecision) public onlyOwner {
        depositFeePercent = _depositFeePercent;
        depositFeePrecision=  _depositFeePrecision;
        emit DepositFeeSet(depositFeePercent, depositFeePrecision);
    }

    // Update the given pool's ERC20 allocation point. Can only be called by the owner.
    function set(uint256 _pid, uint256 _allocPoint, bool _withUpdate) public onlyOwner {
        if (_withUpdate) {
            massUpdatePools();
        }
        totalAllocPoint = totalAllocPoint.sub(poolInfo[_pid].allocPoint).add(_allocPoint);
        poolInfo[_pid].allocPoint = _allocPoint;
    }

    // View function to see deposited LP for a user.
    function deposited(uint256 _pid, address _user) public view returns (uint256) {
        UserInfo storage user = userInfo[_pid][_user];
        return user.amount;
    }

    // View function to see pending ERC20s for a user.
    function pending(uint256 _pid, address _user) public view returns (uint256) {
        PoolInfo storage pool = poolInfo[_pid];
        UserInfo storage user = userInfo[_pid][_user];
        uint256 accERC20PerShare = pool.accERC20PerShare;

        uint256 lpSupply = pool.totalDeposits;

        if (block.timestamp > pool.lastRewardTimestamp && lpSupply != 0) {
            uint256 lastTimestamp = block.timestamp < endTimestamp ? block.timestamp : endTimestamp;
            uint256 nrOfSeconds = lastTimestamp.sub(pool.lastRewardTimestamp);
            uint256 erc20Reward = nrOfSeconds.mul(rewardPerSecond).mul(pool.allocPoint).div(totalAllocPoint);
            accERC20PerShare = accERC20PerShare.add(erc20Reward.mul(1e36).div(lpSupply));
        }
        return user.amount.mul(accERC20PerShare).div(1e36).sub(user.rewardDebt);
    }

    // View function for total reward the farm has yet to pay out.
    function totalPending() external view returns (uint256) {
        if (block.timestamp <= startTimestamp) {
            return 0;
        }

        uint256 lastTimestamp = block.timestamp < endTimestamp ? block.timestamp : endTimestamp;
        return rewardPerSecond.mul(lastTimestamp - startTimestamp).sub(paidOut);
    }

    // Update reward variables for all pools. Be careful of gas spending!
    function massUpdatePools() public {
        uint256 length = poolInfo.length;
        for (uint256 pid = 0; pid < length; ++pid) {
            updatePool(pid);
        }
    }

    // Update reward variables of the given pool to be up-to-date.
    function redistributeXava(uint256 _pid, address _user, uint256 _amountToRedistribute) external
    onlyVerifiedSales
    {
        UserInfo storage user = userInfo[_pid][_user];
        PoolInfo storage pool = poolInfo[_pid];

        updatePoolWithFee(_pid, _amountToRedistribute);
        // Small amount from deposits is moved to the rewards amount
        pool.totalDeposits = pool.totalDeposits.sub(_amountToRedistribute);
        user.amount = user.amount.sub(_amountToRedistribute);
    }

    // Update reward variables of the given pool to be up-to-date.
    function updatePool(uint256 _pid) public {
        updatePoolWithFee(_pid, 0);
    }

    function updatePoolWithFee(uint256 _pid, uint256 _depositFee) internal {
        PoolInfo storage pool = poolInfo[_pid];
        uint256 lastTimestamp = block.timestamp < endTimestamp ? block.timestamp : endTimestamp;
        
        if (lastTimestamp <= pool.lastRewardTimestamp) {
            return;
        }
        uint256 lpSupply = pool.totalDeposits;

        if (lpSupply == 0) {
            pool.lastRewardTimestamp = lastTimestamp;
            return;
        }

        if(_depositFee > 0) {
            // Increase total XAVA redistributed over time.
            totalXavaRedistributed = totalXavaRedistributed.add(_depositFee);
        }

        uint256 nrOfSeconds = lastTimestamp.sub(pool.lastRewardTimestamp);

        // Add to the reward fee taken, and distribute to all users staking at the moment.
        uint256 reward = nrOfSeconds.mul(rewardPerSecond).add(_depositFee);
        uint256 erc20Reward = reward.mul(pool.allocPoint).div(totalAllocPoint) ;

        pool.accERC20PerShare = pool.accERC20PerShare.add(erc20Reward.mul(1e36).div(lpSupply));
<<<<<<< HEAD
        pool.lastRewardTimestamp = lastTimestamp;
=======
        pool.lastRewardTimestamp = block.timestamp;

        // Increase total XAVA redistributed over time.
        totalXavaRedistributed = totalXavaRedistributed.add(_depositFee);
>>>>>>> f2b1cdc6
    }

    // Deposit LP tokens to Farm for ERC20 allocation.
    function deposit(uint256 _pid, uint256 _amount) public {
        PoolInfo storage pool = poolInfo[_pid];
        UserInfo storage user = userInfo[_pid][msg.sender];

        uint depositFee = _amount.mul(depositFeePercent).div(10e8);
        uint depositAmount = _amount.sub(depositFee);

        // Update pool including fee for people staking
        updatePoolWithFee(_pid, depositFee);

        if (user.amount > 0) {
            uint256 pendingAmount = user.amount.mul(pool.accERC20PerShare).div(1e36).sub(user.rewardDebt);
            erc20Transfer(msg.sender, pendingAmount);
        }

        pool.lpToken.safeTransferFrom(address(msg.sender), address(this), _amount);
        pool.totalDeposits = pool.totalDeposits.add(depositAmount);

        user.amount = user.amount.add(depositAmount);
        user.rewardDebt = user.amount.mul(pool.accERC20PerShare).div(1e36);
        emit Deposit(msg.sender, _pid, depositAmount);
    }

    // Withdraw LP tokens from Farm.
    function withdraw(uint256 _pid, uint256 _amount) public {
        PoolInfo storage pool = poolInfo[_pid];
        UserInfo storage user = userInfo[_pid][msg.sender];
        require(user.amount >= _amount, "withdraw: can't withdraw more than deposit");
        updatePool(_pid);

        uint256 pendingAmount = user.amount.mul(pool.accERC20PerShare).div(1e36).sub(user.rewardDebt);

        erc20Transfer(msg.sender, pendingAmount);
        user.amount = user.amount.sub(_amount);
        user.rewardDebt = user.amount.mul(pool.accERC20PerShare).div(1e36);
        pool.lpToken.safeTransfer(address(msg.sender), _amount);
        pool.totalDeposits = pool.totalDeposits.sub(_amount);

        emit Withdraw(msg.sender, _pid, _amount);
    }

    // Withdraw without caring about rewards. EMERGENCY ONLY.
    function emergencyWithdraw(uint256 _pid) public {
        PoolInfo storage pool = poolInfo[_pid];
        UserInfo storage user = userInfo[_pid][msg.sender];
        pool.lpToken.safeTransfer(address(msg.sender), user.amount);
        emit EmergencyWithdraw(msg.sender, _pid, user.amount);
        user.amount = 0;
        user.rewardDebt = 0;
    }

    // Transfer ERC20 and update the required ERC20 to payout all rewards
    function erc20Transfer(address _to, uint256 _amount) internal {
        erc20.transfer(_to, _amount);
        paidOut += _amount;
    }

    // Function to fetch deposits and earnings at one call for multiple users for passed pool id.
    function getPendingAndDepositedForUsers(address [] memory users, uint pid)
    external
    view
    returns (uint256 [] memory , uint256 [] memory)
    {
        uint256 [] memory deposits = new uint256[](users.length);
        uint256 [] memory earnings = new uint256[](users.length);

        for(uint i=0; i < users.length; i++) {
            deposits[i] = deposited(pid , users[i]);
            earnings[i] = pending(pid, users[i]);
        }

        return (deposits, earnings);
    }
}<|MERGE_RESOLUTION|>--- conflicted
+++ resolved
@@ -220,14 +220,11 @@
         uint256 erc20Reward = reward.mul(pool.allocPoint).div(totalAllocPoint) ;
 
         pool.accERC20PerShare = pool.accERC20PerShare.add(erc20Reward.mul(1e36).div(lpSupply));
-<<<<<<< HEAD
+
         pool.lastRewardTimestamp = lastTimestamp;
-=======
-        pool.lastRewardTimestamp = block.timestamp;
 
         // Increase total XAVA redistributed over time.
         totalXavaRedistributed = totalXavaRedistributed.add(_depositFee);
->>>>>>> f2b1cdc6
     }
 
     // Deposit LP tokens to Farm for ERC20 allocation.
