--- conflicted
+++ resolved
@@ -145,7 +145,7 @@
 
     // Set deposit fee internal
     function setDepositFeeInternal(uint256 _depositFeePercent, uint256 _depositFeePrecision) internal {
-        require(_depositFeePercent >= _depositFeePrecision.div(100) && _depositFeePercent <= _depositFeePrecision);
+        require(_depositFeePercent >= _depositFeePrecision.div(100)  && _depositFeePercent <= _depositFeePrecision);
         depositFeePercent = _depositFeePercent;
         depositFeePrecision=  _depositFeePrecision;
         emit DepositFeeSet(depositFeePercent, depositFeePrecision);
@@ -390,6 +390,7 @@
         emit CompoundedEarnings(msg.sender, _pid, amountCompounding, user.amount);
     }
 
+
     // Withdraw without caring about rewards. EMERGENCY ONLY.
     function emergencyWithdraw(uint256 _pid) public {
         PoolInfo storage pool = poolInfo[_pid];
@@ -418,8 +419,6 @@
         emit FeeTaken(user, _pid, amount);
     }
 
-<<<<<<< HEAD
-=======
     // Function to compute withdrawal fee for the user
     function getWithdrawFeeInternal(
         uint256 amountStaking,
@@ -455,7 +454,6 @@
         return getWithdrawFeeInternal(amountToWithdraw, pendingAmount, user.tokensUnlockTime);
     }
 
->>>>>>> 8e162ccc
     // Function to fetch deposits and earnings at one call for multiple users for passed pool id.
     function getPendingAndDepositedForUsers(address [] memory users, uint pid)
     external
